"""
XMPP-related handlers for the Core class
"""

import logging
log = logging.getLogger(__name__)

import curses
import ssl
import time
<<<<<<< HEAD
import functools
from hashlib import sha1
=======
from hashlib import sha1, sha512
>>>>>>> 088c6c6a
from gettext import gettext as _

from slixmpp import InvalidJID
from slixmpp.stanza import Message
from slixmpp.xmlstream.stanzabase import StanzaBase

import bookmark
import common
import fixes
import pep
import tabs
import windows
import xhtml
import multiuserchat as muc
from common import safeJID
from config import config
from contact import Resource
from logger import logger
from roster import roster
from text_buffer import CorrectionError
from theming import dump_tuple, get_theme

from . commands import dumb_callback

def on_session_start_features(self, _):
    """
    Enable carbons & blocking on session start if wanted and possible
    """
    def callback(iq):
        if not iq:
            return
        features = iq['disco_info']['features']
        rostertab = self.get_tab_by_name('Roster', tabs.RosterInfoTab)
        rostertab.check_blocking(features)
        if (config.get('enable_carbons', True) and
                'urn:xmpp:carbons:2' in features):
            self.xmpp.plugin['xep_0280'].enable()
            self.xmpp.add_event_handler('carbon_received', self.on_carbon_received)
            self.xmpp.add_event_handler('carbon_sent', self.on_carbon_sent)

    self.xmpp.plugin['xep_0030'].get_info(jid=self.xmpp.boundjid.domain,
                                          callback=callback)

def on_carbon_received(self, message):
    """
    Carbon <received/> received
    """
    def ignore_message(recv):
        log.debug('%s has category conference, ignoring carbon',
                  recv['from'].server)
    def receive_message(recv):
        recv['to'] = self.xmpp.boundjid.full
        if recv['receipt']:
            return self.on_receipt(recv)
        self.on_normal_message(recv)

    recv = message['carbon_received']
    if (recv['from'].bare not in roster or
        roster[recv['from'].bare].subscription == 'none'):
        fixes.has_identity(self.xmpp, recv['from'].server,
                           identity='conference',
                           on_true=functools.partial(ignore_message, recv),
                           on_false=functools.partial(receive_message, recv))
        return
    else:
        receive_message(recv)

def on_carbon_sent(self, message):
    """
    Carbon <sent/> received
    """
    def ignore_message(sent):
        log.debug('%s has category conference, ignoring carbon',
                  sent['to'].server)
    def send_message(sent):
        sent['from'] = self.xmpp.boundjid.full
        self.on_normal_message(sent)

    sent = message['carbon_sent']
    if (sent['to'].bare not in roster or
            roster[sent['to'].bare].subscription == 'none'):
        fixes.has_identity(self.xmpp, sent['to'].server,
                           identity='conference',
                           on_true=functools.partial(ignore_message, sent),
                           on_false=functools.partial(send_message, sent))
    else:
        send_message(sent)

### Invites ###

def on_groupchat_invitation(self, message):
    """
    Mediated invitation received
    """
    jid = message['from']
    if jid.bare in self.pending_invites:
        return
    # there are 2 'x' tags in the messages, making message['x'] useless
    invite = StanzaBase(self.xmpp, xml=message.find('{http://jabber.org/protocol/muc#user}x/{http://jabber.org/protocol/muc#user}invite'))
    inviter = invite['from']
    reason = invite['reason']
    password = invite['password']
    msg = "You are invited to the room %s by %s" % (jid.full, inviter.full)
    if reason:
        msg += "because: %s" % reason
    if password:
        msg += ". The password is \"%s\"." % password
    self.information(msg, 'Info')
    if 'invite' in config.get('beep_on', 'invite').split():
        curses.beep()
    logger.log_roster_change(inviter.full, 'invited you to %s' % jid.full)
    self.pending_invites[jid.bare] = inviter.full

def on_groupchat_decline(self, decline):
    "Mediated invitation declined; skip for now"
    pass

def on_groupchat_direct_invitation(self, message):
    """
    Direct invitation received
    """
    room = safeJID(message['groupchat_invite']['jid'])
    if room.bare in self.pending_invites:
        return

    inviter = message['from']
    reason = message['groupchat_invite']['reason']
    password = message['groupchat_invite']['password']
    continue_ = message['groupchat_invite']['continue']
    msg = "You are invited to the room %s by %s" % (room, inviter.full)

    if password:
        msg += ' (password: "%s")' % password
    if continue_:
        msg += '\nto continue the discussion'
    if reason:
        msg += "\nreason: %s" % reason

    self.information(msg, 'Info')
    if 'invite' in config.get('beep_on', 'invite').split():
        curses.beep()

    self.pending_invites[room.bare] = inviter.full
    logger.log_roster_change(inviter.full, 'invited you to %s' % room.bare)

### "classic" messages ###

def on_message(self, message):
    """
    When receiving private message from a muc OR a normal message
    (from one of our contacts)
    """
    if message.find('{http://jabber.org/protocol/muc#user}x/{http://jabber.org/protocol/muc#user}invite') != None:
        return
    if message['type'] == 'groupchat':
        return
    # Differentiate both type of messages, and call the appropriate handler.
    jid_from = message['from']
    for tab in self.get_tabs(tabs.MucTab):
        if tab.name == jid_from.bare:
            if message['type'] == 'error':
                return self.room_error(message, jid_from)
            else:
                return self.on_groupchat_private_message(message)
    return self.on_normal_message(message)

def on_normal_message(self, message):
    """
    When receiving "normal" messages (not a private message from a
    muc participant)
    """
    if message['type'] == 'error':
        return self.information(self.get_error_message(message, deprecated=True), 'Error')
    elif message['type'] == 'headline' and message['body']:
        return self.information('%s says: %s' % (message['from'], message['body']), 'Headline')

    use_xhtml = config.get('enable_xhtml_im', True)
    body = xhtml.get_body_from_message_stanza(message, use_xhtml=use_xhtml)
    if not body:
        return

    remote_nick = ''
    # normal message, we are the recipient
    if message['to'].bare == self.xmpp.boundjid.bare:
        conv_jid = message['from']
        jid = conv_jid
        color = get_theme().COLOR_REMOTE_USER
        # check for a name
        if conv_jid.bare in roster:
            remote_nick = roster[conv_jid.bare].name
        # check for a received nick
        if not remote_nick and config.get('enable_user_nick', True):
            if message.xml.find('{http://jabber.org/protocol/nick}nick') is not None:
                remote_nick = message['nick']['nick']
        if not remote_nick:
            remote_nick = conv_jid.user
            if not remote_nick:
                remote_nick = conv_jid.full
        own = False
    # we wrote the message (happens with carbons)
    elif message['from'].bare == self.xmpp.boundjid.bare:
        conv_jid = message['to']
        jid = self.xmpp.boundjid
        color = get_theme().COLOR_OWN_NICK
        remote_nick = self.own_nick
        own = True
    # we are not part of that message, drop it
    else:
        return

    conversation = self.get_conversation_by_jid(conv_jid, create=True)
    if isinstance(conversation, tabs.DynamicConversationTab) and conv_jid.resource:
        conversation.lock(conv_jid.resource)

    if not own and not conversation.nick:
        conversation.nick = remote_nick
    elif not own: # keep a fixed nick during the whole conversation
        remote_nick = conversation.nick

    self.events.trigger('conversation_msg', message, conversation)
    if not message['body']:
        return
    body = xhtml.get_body_from_message_stanza(message, use_xhtml=use_xhtml)
    delayed, date = common.find_delayed_tag(message)

    def try_modify():
        replaced_id = message['replace']['id']
        if replaced_id and (config.get_by_tabname('group_corrections',
            True, conv_jid.bare)):
            try:
                conversation.modify_message(body, replaced_id, message['id'], jid=jid,
                        nickname=remote_nick)
                return True
            except CorrectionError:
                log.debug('Unable to correct a message', exc_info=True)
        return False

    if not try_modify():
        conversation.add_message(body, date,
                nickname=remote_nick,
                nick_color=color,
                history=delayed,
                identifier=message['id'],
                jid=jid,
                typ=1)

    if conversation.remote_wants_chatstates is None and not delayed:
        if message['chat_state']:
            conversation.remote_wants_chatstates = True
        else:
            conversation.remote_wants_chatstates = False
    if 'private' in config.get('beep_on', 'highlight private').split():
        if not config.get_by_tabname('disable_beep', False, conv_jid.bare, False):
            curses.beep()
    if self.current_tab() is not conversation:
        conversation.state = 'private'
        self.refresh_tab_win()
    else:
        self.refresh_window()

def on_nick_received(self, message):
    """
    Called when a pep notification for an user nickname
    is received
    """
    contact = roster[message['from'].bare]
    if not contact:
        return
    item = message['pubsub_event']['items']['item']
    if item.xml.find('{http://jabber.org/protocol/nick}nick'):
        contact.name = item['nick']['nick']
    else:
        contact.name = ''

def on_gaming_event(self, message):
    """
    Called when a pep notification for user gaming
    is received
    """
    contact = roster[message['from'].bare]
    if not contact:
        return
    item = message['pubsub_event']['items']['item']
    old_gaming = contact.gaming
    if item.xml.find('{urn:xmpp:gaming:0}gaming'):
        item = item['gaming']
        # only name and server_address are used for now
        contact.gaming = {
                'character_name': item['character_name'],
                'character_profile': item['character_profile'],
                'name': item['name'],
                'level': item['level'],
                'uri': item['uri'],
                'server_name': item['server_name'],
                'server_address': item['server_address'],
            }
    else:
        contact.gaming = {}

    if contact.gaming:
        logger.log_roster_change(contact.bare_jid, 'is playing %s' % (common.format_gaming_string(contact.gaming)))

    if old_gaming != contact.gaming and config.get_by_tabname('display_gaming_notifications', False, contact.bare_jid):
        if contact.gaming:
            self.information('%s is playing %s' % (contact.bare_jid, common.format_gaming_string(contact.gaming)), 'Gaming')
        else:
            self.information(contact.bare_jid + ' stopped playing.', 'Gaming')

def on_mood_event(self, message):
    """
    Called when a pep notification for an user mood
    is received.
    """
    contact = roster[message['from'].bare]
    if not contact:
        return
    roster.modified()
    item = message['pubsub_event']['items']['item']
    old_mood = contact.mood
    if item.xml.find('{http://jabber.org/protocol/mood}mood'):
        mood = item['mood']['value']
        if mood:
            mood = pep.MOODS.get(mood, mood)
            text = item['mood']['text']
            if text:
                mood = '%s (%s)' % (mood, text)
            contact.mood = mood
        else:
            contact.mood = ''
    else:
        contact.mood = ''

    if contact.mood:
        logger.log_roster_change(contact.bare_jid, 'has now the mood: %s' % contact.mood)

    if old_mood != contact.mood and config.get_by_tabname('display_mood_notifications', False, contact.bare_jid):
        if contact.mood:
            self.information('Mood from '+ contact.bare_jid + ': ' + contact.mood, 'Mood')
        else:
            self.information(contact.bare_jid + ' stopped having his/her mood.', 'Mood')

def on_activity_event(self, message):
    """
    Called when a pep notification for an user activity
    is received.
    """
    contact = roster[message['from'].bare]
    if not contact:
        return
    roster.modified()
    item = message['pubsub_event']['items']['item']
    old_activity = contact.activity
    if item.xml.find('{http://jabber.org/protocol/activity}activity'):
        try:
            activity = item['activity']['value']
        except ValueError:
            return
        if activity[0]:
            general = pep.ACTIVITIES.get(activity[0])
            s = general['category']
            if activity[1]:
                s = s + '/' + general.get(activity[1], 'other')
            text = item['activity']['text']
            if text:
                s = '%s (%s)' % (s, text)
            contact.activity = s
        else:
            contact.activity = ''
    else:
        contact.activity = ''

    if contact.activity:
        logger.log_roster_change(contact.bare_jid, 'has now the activity %s' % contact.activity)

    if old_activity != contact.activity and config.get_by_tabname('display_activity_notifications', False, contact.bare_jid):
        if contact.activity:
            self.information('Activity from '+ contact.bare_jid + ': ' + contact.activity, 'Activity')
        else:
            self.information(contact.bare_jid + ' stopped doing his/her activity.', 'Activity')

def on_tune_event(self, message):
    """
    Called when a pep notification for an user tune
    is received
    """
    contact = roster[message['from'].bare]
    if not contact:
        return
    roster.modified()
    item = message['pubsub_event']['items']['item']
    old_tune = contact.tune
    if item.xml.find('{http://jabber.org/protocol/tune}tune'):
        item = item['tune']
        contact.tune = {
                'artist': item['artist'],
                'length': item['length'],
                'rating': item['rating'],
                'source': item['source'],
                'title': item['title'],
                'track': item['track'],
                'uri': item['uri']
            }
    else:
        contact.tune = {}

    if contact.tune:
        logger.log_roster_change(message['from'].bare, 'is now listening to %s' % common.format_tune_string(contact.tune))

    if old_tune != contact.tune and config.get_by_tabname('display_tune_notifications', False, contact.bare_jid):
        if contact.tune:
            self.information(
                    'Tune from '+ message['from'].bare + ': ' + common.format_tune_string(contact.tune),
                    'Tune')
        else:
            self.information(contact.bare_jid + ' stopped listening to music.', 'Tune')

def on_groupchat_message(self, message):
    """
    Triggered whenever a message is received from a multi-user chat room.
    """
    if message['subject']:
        return
    room_from = message['from'].bare

    if message['type'] == 'error': # Check if it's an error
        return self.room_error(message, room_from)

    tab = self.get_tab_by_name(room_from, tabs.MucTab)
    if not tab:
        self.information(_("message received for a non-existing room: %s") % (room_from))
        muc.leave_groupchat(self.xmpp, room_from, self.own_nick, msg='')
        return

    nick_from = message['mucnick']
    user = tab.get_user_by_name(nick_from)
    if user and user in tab.ignores:
        return

    self.events.trigger('muc_msg', message, tab)
    use_xhtml = config.get('enable_xhtml_im', True)
    body = xhtml.get_body_from_message_stanza(message, use_xhtml=use_xhtml)
    if not body:
        return

    old_state = tab.state
    delayed, date = common.find_delayed_tag(message)
    replaced_id = message['replace']['id']
    replaced = False
    if replaced_id is not '' and (config.get_by_tabname(
        'group_corrections', True, message['from'].bare)):
        try:
            if tab.modify_message(body, replaced_id, message['id'], time=date,
                    nickname=nick_from, user=user):
                self.events.trigger('highlight', message, tab)
            replaced = True
        except CorrectionError:
            log.debug('Unable to correct a message', exc_info=True)
    if not replaced and tab.add_message(body, date, nick_from, history=delayed, identifier=message['id'], jid=message['from'], typ=1):
        self.events.trigger('highlight', message, tab)

    if message['from'].resource == tab.own_nick:
        tab.last_sent_message = message

    if tab is self.current_tab():
        tab.text_win.refresh()
        tab.info_header.refresh(tab, tab.text_win)
        tab.input.refresh()
        self.doupdate()
    elif tab.state != old_state:
        self.refresh_tab_win()
        current = self.current_tab()
        if hasattr(current, 'input') and current.input:
            current.input.refresh()
        self.doupdate()

    if 'message' in config.get('beep_on', 'highlight private').split():
        if (not config.get_by_tabname('disable_beep', False, room_from, False)
                and self.own_nick != message['from'].resource):
            curses.beep()

def on_muc_own_nickchange(self, muc):
    "We changed our nick in a MUC"
    for tab in self.get_tabs(tabs.PrivateTab):
        if tab.parent_muc == muc:
            tab.own_nick = muc.own_nick

def on_groupchat_private_message(self, message):
    """
    We received a Private Message (from someone in a Muc)
    """
    jid = message['from']
    nick_from = jid.resource
    if not nick_from:
        return self.on_groupchat_message(message)

    room_from = jid.bare
    use_xhtml = config.get('enable_xhtml_im', True)
    body = xhtml.get_body_from_message_stanza(message, use_xhtml=use_xhtml)
    tab = self.get_tab_by_name(jid.full, tabs.PrivateTab) # get the tab with the private conversation
    ignore = config.get_by_tabname('ignore_private', False, room_from)
    if not tab: # It's the first message we receive: create the tab
        if body and not ignore:
            tab = self.open_private_window(room_from, nick_from, False)
    if ignore:
        self.events.trigger('ignored_private', message, tab)
        msg = config.get_by_tabname('private_auto_response', None, room_from)
        if msg and body:
            self.xmpp.send_message(mto=jid.full, mbody=msg, mtype='chat')
        return
    self.events.trigger('private_msg', message, tab)
    body = xhtml.get_body_from_message_stanza(message, use_xhtml=use_xhtml)
    if not body or not tab:
        return
    replaced_id = message['replace']['id']
    replaced = False
    user = tab.parent_muc.get_user_by_name(nick_from)
    if replaced_id is not '' and (config.get_by_tabname(
        'group_corrections', True, room_from)):
        try:
            tab.modify_message(body, replaced_id, message['id'], user=user, jid=message['from'],
                    nickname=nick_from)
            replaced = True
        except CorrectionError:
            log.debug('Unable to correct a message', exc_info=True)
    if not replaced:
        tab.add_message(body, time=None, nickname=nick_from,
                        forced_user=user,
                        identifier=message['id'],
                        jid=message['from'],
                        typ=1)

    if tab.remote_wants_chatstates is None:
        if message['chat_state']:
            tab.remote_wants_chatstates = True
        else:
            tab.remote_wants_chatstates = False
    if 'private' in config.get('beep_on', 'highlight private').split():
        if not config.get_by_tabname('disable_beep', False, jid.full, False):
            curses.beep()
    if tab is self.current_tab():
        self.refresh_window()
    else:
        tab.state = 'private'
        self.refresh_tab_win()

### Chatstates ###

def on_chatstate_active(self, message):
    self.on_chatstate(message, "active")

def on_chatstate_inactive(self, message):
    self.on_chatstate(message, "inactive")

def on_chatstate_composing(self, message):
    self.on_chatstate(message, "composing")

def on_chatstate_paused(self, message):
    self.on_chatstate(message, "paused")

def on_chatstate_gone(self, message):
    self.on_chatstate(message, "gone")

def on_chatstate(self, message, state):
    if message['type'] == 'chat':
        if not self.on_chatstate_normal_conversation(message, state):
            tab = self.get_tab_by_name(message['from'].full, tabs.PrivateTab)
            if not tab:
                return
            self.on_chatstate_private_conversation(message, state)
    elif message['type'] == 'groupchat':
        self.on_chatstate_groupchat_conversation(message, state)

def on_chatstate_normal_conversation(self, message, state):
    tab = self.get_conversation_by_jid(message['from'], False)
    if not tab:
        return False
    tab.remote_wants_chatstates = True
    self.events.trigger('normal_chatstate', message, tab)
    tab.chatstate = state
    if state == 'gone' and isinstance(tab, tabs.DynamicConversationTab):
        tab.unlock()
    if tab == self.current_tab():
        tab.refresh_info_header()
        self.doupdate()
    else:
        _composing_tab_state(tab, state)
        self.refresh_tab_win()
    return True

def on_chatstate_private_conversation(self, message, state):
    """
    Chatstate received in a private conversation from a MUC
    """
    tab = self.get_tab_by_name(message['from'].full, tabs.PrivateTab)
    if not tab:
        return
    tab.remote_wants_chatstates = True
    self.events.trigger('private_chatstate', message, tab)
    tab.chatstate = state
    if tab == self.current_tab():
        tab.refresh_info_header()
        self.doupdate()
    else:
        _composing_tab_state(tab, state)
        self.refresh_tab_win()
    return True

def on_chatstate_groupchat_conversation(self, message, state):
    """
    Chatstate received in a MUC
    """
    nick = message['mucnick']
    room_from = message.get_mucroom()
    tab = self.get_tab_by_name(room_from, tabs.MucTab)
    if tab and tab.get_user_by_name(nick):
        self.events.trigger('muc_chatstate', message, tab)
        tab.get_user_by_name(nick).chatstate = state
    if tab == self.current_tab():
        if not self.size.tab_degrade_x:
            tab.user_win.refresh(tab.users)
        tab.input.refresh()
        self.doupdate()
    else:
        _composing_tab_state(tab, state)
        self.refresh_tab_win()

### subscription-related handlers ###

def on_roster_update(self, iq):
    """
    The roster was received.
    """
    for item in iq['roster']:
        try:
            jid = item['jid']
        except InvalidJID:
            jid = item._get_attr('jid', '')
            log.error('Invalid JID: "%s"', jid, exc_info=True)
        else:
            if item['subscription'] == 'remove':
                del roster[jid]
            else:
                roster.update_contact_groups(jid)
    if isinstance(self.current_tab(), tabs.RosterInfoTab):
        self.refresh_window()

def on_subscription_request(self, presence):
    """subscribe received"""
    jid = presence['from'].bare
    contact = roster[jid]
    if contact and contact.subscription in ('from', 'both'):
        return
    elif contact and contact.subscription == 'to':
        self.xmpp.sendPresence(pto=jid, ptype='subscribed')
        self.xmpp.sendPresence(pto=jid)
    else:
        if not contact:
            contact = roster.get_and_set(jid)
        roster.update_contact_groups(contact)
        contact.pending_in = True
        self.information('%s wants to subscribe to your presence' % jid, 'Roster')
        self.get_tab_by_number(0).state = 'highlight'
        roster.modified()
    if isinstance(self.current_tab(), tabs.RosterInfoTab):
        self.refresh_window()

def on_subscription_authorized(self, presence):
    """subscribed received"""
    jid = presence['from'].bare
    contact = roster[jid]
    if contact.subscription not in ('both', 'from'):
        self.information('%s accepted your contact proposal' % jid, 'Roster')
    if contact.pending_out:
        contact.pending_out = False

    roster.modified()

    if isinstance(self.current_tab(), tabs.RosterInfoTab):
        self.refresh_window()

def on_subscription_remove(self, presence):
    """unsubscribe received"""
    jid = presence['from'].bare
    contact = roster[jid]
    if not contact:
        return
    roster.modified()
    self.information('%s does not want to receive your status anymore.' % jid, 'Roster')
    self.get_tab_by_number(0).state = 'highlight'
    if isinstance(self.current_tab(), tabs.RosterInfoTab):
        self.refresh_window()

def on_subscription_removed(self, presence):
    """unsubscribed received"""
    jid = presence['from'].bare
    contact = roster[jid]
    if not contact:
        return
    roster.modified()
    if contact.pending_out:
        self.information('%s rejected your contact proposal' % jid, 'Roster')
        contact.pending_out = False
    else:
        self.information('%s does not want you to receive his/her/its status anymore.'%jid, 'Roster')
    self.get_tab_by_number(0).state = 'highlight'
    if isinstance(self.current_tab(), tabs.RosterInfoTab):
        self.refresh_window()

### Presence-related handlers ###

def on_presence(self, presence):
    if presence.match('presence/muc') or presence.xml.find('{http://jabber.org/protocol/muc#user}x'):
        return
    jid = presence['from']
    contact = roster[jid.bare]
    tab = self.get_conversation_by_jid(jid, create=False)
    if isinstance(tab, tabs.DynamicConversationTab):
        if tab.get_dest_jid() != jid.full:
            tab.unlock(from_=jid.full)
        elif presence['type'] == 'unavailable':
            tab.unlock()
    if contact is None:
        return
    roster.modified()
    contact.error = None
    self.events.trigger('normal_presence', presence, contact[jid.full])
    tab = self.get_conversation_by_jid(jid, create=False)
    if isinstance(self.current_tab(), tabs.RosterInfoTab):
        self.refresh_window()
    elif self.current_tab() == tab:
        tab.refresh()
        self.doupdate()

def on_presence_error(self, presence):
    jid = presence['from']
    contact = roster[jid.bare]
    if not contact:
        return
    roster.modified()
    contact.error = presence['error']['type'] + ': ' + presence['error']['condition']
    # reset chat states status on presence error
    tab = self.get_tab_by_name(jid.full, tabs.ConversationTab)
    if tab:
        tab.remote_wants_chatstates = None

def on_got_offline(self, presence):
    """
    A JID got offline
    """
    if presence.match('presence/muc') or presence.xml.find('{http://jabber.org/protocol/muc#user}x'):
        return
    jid = presence['from']
    if not logger.log_roster_change(jid.bare, 'got offline'):
        self.information(_('Unable to write in the log file'), 'Error')
    # If a resource got offline, display the message in the conversation with this
    # precise resource.
    if jid.resource:
        self.add_information_message_to_conversation_tab(jid.full, '\x195}%s is \x191}offline' % (jid.full))
    self.add_information_message_to_conversation_tab(jid.bare, '\x195}%s is \x191}offline' % (jid.bare))
    self.information('\x193}%s \x195}is \x191}offline' % (jid.bare), 'Roster')
    roster.modified()
    if isinstance(self.current_tab(), tabs.RosterInfoTab):
        self.refresh_window()

def on_got_online(self, presence):
    """
    A JID got online
    """
    if presence.match('presence/muc') or presence.xml.find('{http://jabber.org/protocol/muc#user}x'):
        return
    jid = presence['from']
    contact = roster[jid.bare]
    if contact is None:
        # Todo, handle presence coming from contacts not in roster
        return
    roster.modified()
    if not logger.log_roster_change(jid.bare, 'got online'):
        self.information(_('Unable to write in the log file'), 'Error')
    resource = Resource(jid.full, {
        'priority': presence.get_priority() or 0,
        'status': presence['status'],
        'show': presence['show'],
        })
    self.events.trigger('normal_presence', presence, resource)
    self.add_information_message_to_conversation_tab(jid.full, '\x195}%s is \x194}online' % (jid.full))
    if time.time() - self.connection_time > 10:
        # We do not display messages if we recently logged in
        if presence['status']:
            self.information("\x193}%s \x195}is \x194}online\x195} (\x19o%s\x195})" % (safeJID(resource.jid).bare, presence['status']), "Roster")
        else:
            self.information("\x193}%s \x195}is \x194}online\x195}" % safeJID(resource.jid).bare, "Roster")
        self.add_information_message_to_conversation_tab(jid.bare, '\x195}%s is \x194}online' % (jid.bare))
    if isinstance(self.current_tab(), tabs.RosterInfoTab):
        self.refresh_window()

def on_groupchat_presence(self, presence):
    """
    Triggered whenever a presence stanza is received from a user in a multi-user chat room.
    Display the presence on the room window and update the
    presence information of the concerned user
    """
    from_room = presence['from'].bare
    tab = self.get_tab_by_name(from_room, tabs.MucTab)
    if tab:
        self.events.trigger('muc_presence', presence, tab)
        tab.handle_presence(presence)


### Connection-related handlers ###

def on_failed_connection(self, error):
    """
    We cannot contact the remote server
    """
    self.information(_("Connection to remote server failed: %s" % (error,)), _('Error'))

def on_disconnected(self, event):
    """
    When we are disconnected from remote server
    """
    # Stop the ping plugin. It would try to send stanza on regular basis
    self.xmpp.plugin['xep_0199'].disable_keepalive()
    roster.modified()
    for tab in self.get_tabs(tabs.MucTab):
        tab.disconnect()
    self.information(_("Disconnected from server."), _('Error'))
    if not self.legitimate_disconnect and config.get('auto_reconnect', False):
        self.information(_("Auto-reconnecting."), _('Info'))
        self.xmpp.connect()

def on_failed_all_auth(self, event):
    """
    Authentication failed
    """
    self.information(_("Authentication failed (bad credentials?)."),
                     _('Error'))
    self.legitimate_disconnect = True

def on_no_auth(self, event):
    """
    Authentication failed (no mech)
    """
    self.information(_("Authentication failed, no login method available."),
                     _('Error'))
    self.legitimate_disconnect = True

def on_connected(self, event):
    """
    Remote host responded, but we are not yet authenticated
    """
    self.information(_("Connected to server."), 'Info')

def on_connecting(self, event):
    """
    Just before we try to connect to the server
    """
    self.legitimate_disconnect = False

def on_session_start(self, event):
    """
    Called when we are connected and authenticated
    """
    self.connection_time = time.time()
    if not self.plugins_autoloaded: # Do not reload plugins on reconnection
        self.autoload_plugins()
    self.information(_("Authentication success."), 'Info')
    self.information(_("Your JID is %s") % self.xmpp.boundjid.full, 'Info')
    if not self.xmpp.anon:
        # request the roster
        self.xmpp.get_roster()
        # send initial presence
        if config.get('send_initial_presence', True):
            pres = self.xmpp.make_presence()
            pres['show'] = self.status.show
            pres['status'] = self.status.message
            self.events.trigger('send_normal_presence', pres)
            pres.send()
    bookmark.get_local()
    def _join_initial_rooms(bookmarks):
        """Join all rooms given in the iterator `bookmarks`"""
        for bm in bookmarks:
            tab = self.get_tab_by_name(bm.jid, tabs.MucTab)
            nick = bm.nick if bm.nick else self.own_nick
            if not tab:
                self.open_new_room(bm.jid, nick, False)
            self.initial_joins.append(bm.jid)
            histo_length = config.get('muc_history_length', 20)
            if histo_length == -1:
                histo_length = None
            if histo_length is not None:
                histo_length = str(histo_length)
            # do not join rooms that do not have autojoin
            # but display them anyway
            if bm.autojoin:
                muc.join_groupchat(self, bm.jid, nick,
                        passwd=bm.password,
                        maxhistory=histo_length,
                        status=self.status.message,
                        show=self.status.show)
    def _join_remote_only():
        remote_bookmarks = (bm for bm in bookmark.bookmarks if (bm.method in ("pep", "privatexml")))
        _join_initial_rooms(remote_bookmarks)
    if not self.xmpp.anon and config.get('use_remote_bookmarks', True):
<<<<<<< HEAD
        bookmark.get_remote(self.xmpp, _join_remote_only)
    # join all the available bookmarks. As of yet, this is just the local
    # ones
    _join_initial_rooms(bookmark.bookmarks)
=======
        bookmark.get_remote(self.xmpp)
    for bm in bookmark.bookmarks:
        if bm.autojoin or config.get('open_all_bookmarks', False):
            tab = self.get_tab_by_name(bm.jid, tabs.MucTab)
            nick = bm.nick if bm.nick else self.own_nick
            if not tab:
                self.open_new_room(bm.jid, nick, False)
            self.initial_joins.append(bm.jid)
            histo_length = config.get('muc_history_length', 20)
            if histo_length == -1:
                histo_length = None
            if histo_length is not None:
                histo_length = str(histo_length)
            # do not join rooms that do not have autojoin
            # but display them anyway
            if bm.autojoin:
                muc.join_groupchat(self, bm.jid, nick,
                        passwd=bm.password,
                        maxhistory=histo_length,
                        status=self.status.message,
                        show=self.status.show)
>>>>>>> 088c6c6a

    if config.get('enable_user_nick', True):
        self.xmpp.plugin['xep_0172'].publish_nick(nick=self.own_nick, callback=dumb_callback)
    self.xmpp.plugin['xep_0115'].update_caps()
    # Start the ping's plugin regular event
    self.xmpp.set_keepalive_values()

### Other handlers ###

def on_status_codes(self, message):
    """
    Handle groupchat messages with status codes.
    Those are received when a room configuration change occurs.
    """
    room_from = message['from']
    tab = self.get_tab_by_name(room_from, tabs.MucTab)
    status_codes = set([s.attrib['code'] for s in message.findall('{%s}x/{%s}status' % (tabs.NS_MUC_USER, tabs.NS_MUC_USER))])
    if '101' in status_codes:
        self.information('Your affiliation in the room %s changed' % room_from, 'Info')
    elif tab and status_codes:
        show_unavailable = '102' in status_codes
        hide_unavailable = '103' in status_codes
        non_priv = '104' in status_codes
        logging_on = '170' in status_codes
        logging_off = '171' in status_codes
        non_anon = '172' in status_codes
        semi_anon = '173' in status_codes
        full_anon = '174' in status_codes
        modif = False
        if show_unavailable or hide_unavailable or non_priv or logging_off\
                or non_anon or semi_anon or full_anon:
            tab.add_message('\x19%(info_col)s}Info: A configuration change not privacy-related occured.' %
                    {'info_col': dump_tuple(get_theme().COLOR_INFORMATION_TEXT)},
                    typ=2)
            modif = True
        if show_unavailable:
            tab.add_message('\x19%(info_col)s}Info: The unavailable members are now shown.' %
                    {'info_col': dump_tuple(get_theme().COLOR_INFORMATION_TEXT)},
                    typ=2)
        elif hide_unavailable:
            tab.add_message('\x19%(info_col)s}Info: The unavailable members are now hidden.' %
                    {'info_col': dump_tuple(get_theme().COLOR_INFORMATION_TEXT)},
                    typ=2)
        if non_anon:
            tab.add_message('\x191}Warning:\x19%(info_col)s} The room is now not anonymous. (public JID)' %
                    {'info_col': dump_tuple(get_theme().COLOR_INFORMATION_TEXT)},
                    typ=2)
        elif semi_anon:
            tab.add_message('\x19%(info_col)s}Info: The room is now semi-anonymous. (moderators-only JID)' %
                    {'info_col': dump_tuple(get_theme().COLOR_INFORMATION_TEXT)},
                    typ=2)
        elif full_anon:
            tab.add_message('\x19%(info_col)s}Info: The room is now fully anonymous.' %
                    {'info_col': dump_tuple(get_theme().COLOR_INFORMATION_TEXT)},
                    typ=2)
        if logging_on:
            tab.add_message('\x191}Warning: \x19%(info_col)s}This room is publicly logged' %
                    {'info_col': dump_tuple(get_theme().COLOR_INFORMATION_TEXT)},
                    typ=2)
        elif logging_off:
            tab.add_message('\x19%(info_col)s}Info: This room is not logged anymore.' %
                    {'info_col': dump_tuple(get_theme().COLOR_INFORMATION_TEXT)},
                    typ=2)
        if modif:
            self.refresh_window()

def on_groupchat_subject(self, message):
    """
    Triggered when the topic is changed.
    """
    nick_from = message['mucnick']
    room_from = message.get_mucroom()
    tab = self.get_tab_by_name(room_from, tabs.MucTab)
    subject = message['subject']
    if not subject or not tab:
        return
    if nick_from:
        tab.add_message(_("\x19%(info_col)s}%(nick)s set the subject to: %(subject)s") %
                {'info_col': dump_tuple(get_theme().COLOR_INFORMATION_TEXT), 'nick':nick_from, 'subject':subject},
                time=None,
                typ=2)
    else:
        tab.add_message(_("\x19%(info_col)s}The subject is: %(subject)s") %
                {'subject':subject, 'info_col': dump_tuple(get_theme().COLOR_INFORMATION_TEXT)},
                time=None,
                typ=2)
    tab.topic = subject
    tab.topic_from = nick_from
    if self.get_tab_by_name(room_from, tabs.MucTab) is self.current_tab():
        self.refresh_window()

def on_receipt(self, message):
    """
    When a delivery receipt is received (XEP-0184)
    """
    jid = message['from']
    msg_id = message['receipt']
    if not msg_id:
        return

    conversation = self.get_tab_by_name(jid, tabs.ChatTab)
    conversation = conversation or self.get_tab_by_name(jid.bare, tabs.ChatTab)
    if not conversation:
        return

    conversation.ack_message(msg_id)

def on_data_form(self, message):
    """
    When a data form is received
    """
    self.information('%s' % message)

def on_attention(self, message):
    """
    Attention probe received.
    """
    jid_from = message['from']
    self.information('%s requests your attention!' % jid_from, 'Info')
    for tab in self.tabs:
        if tab.name == jid_from:
            tab.state = 'attention'
            self.refresh_tab_win()
            return
    for tab in self.tabs:
        if tab.name == jid_from.bare:
            tab.state = 'attention'
            self.refresh_tab_win()
            return
    self.information('%s tab not found.' % jid_from, 'Error')

def room_error(self, error, room_name):
    """
    Display the error in the tab
    """
    tab = self.get_tab_by_name(room_name, tabs.MucTab)
    error_message = self.get_error_message(error)
    tab.add_message(error_message, highlight=True, nickname='Error',
                    nick_color=get_theme().COLOR_ERROR_MSG, typ=2)
    code = error['error']['code']
    if code == '401':
        msg = _('To provide a password in order to join the room, type "/join / password" (replace "password" by the real password)')
        tab.add_message(msg, typ=2)
    if code == '409':
        if config.get('alternative_nickname', '') != '':
            self.command_join('%s/%s'% (tab.name, tab.own_nick+config.get('alternative_nickname', '')))
        else:
            if not tab.joined:
                tab.add_message(_('You can join the room with an other nick, by typing "/join /other_nick"'), typ=2)
    self.refresh_window()

def outgoing_stanza(self, stanza):
    """
    We are sending a new stanza, write it in the xml buffer if needed.
    """
    if self.xml_tab:
        self.add_message_to_text_buffer(self.xml_buffer, '\x191}<--\x19o %s' % stanza)
        if isinstance(self.current_tab(), tabs.XMLTab):
            self.current_tab().refresh()
            self.doupdate()

def incoming_stanza(self, stanza):
    """
    We are receiving a new stanza, write it in the xml buffer if needed.
    """
    if self.xml_tab:
        self.add_message_to_text_buffer(self.xml_buffer, '\x192}-->\x19o %s' % stanza)
        if isinstance(self.current_tab(), tabs.XMLTab):
            self.current_tab().refresh()
            self.doupdate()

def validate_ssl(self, pem):
    """
    Check the server certificate using the slixmpp ssl_cert event
    """
    if config.get('ignore_certificate', False):
        return
    cert = config.get('certificate', '')
    # update the cert representation when it uses the old one
    if cert and not ':' in cert:
        cert = ':'.join(i + j for i, j in zip(cert[::2], cert[1::2])).upper()
        config.set_and_save('certificate', cert)

    der = ssl.PEM_cert_to_DER_cert(pem)
    sha1_digest = sha1(der).hexdigest().upper()
    sha1_found_cert = ':'.join(i + j for i, j in zip(sha1_digest[::2], sha1_digest[1::2]))
    sha2_digest = sha512(der).hexdigest().upper()
    sha2_found_cert = ':'.join(i + j for i, j in zip(sha2_digest[::2], sha2_digest[1::2]))
    if cert:
        if sha1_found_cert == cert:
            log.debug('Cert %s OK', sha1_found_cert)
            log.debug('Current hash is SHA-1, moving to SHA-2 (%s)',
                      sha2_found_cert)
            config.set_and_save('certificate', sha2_found_cert)
            return
        elif sha2_found_cert == cert:
            log.debug('Cert %s OK', sha2_found_cert)
            return
        else:
            saved_input = self.current_tab().input
            log.debug('\nWARNING: CERTIFICATE CHANGED old: %s, new: %s\n', cert, sha2_found_cert)
            self.information('New certificate found (sha-2 hash:'
                             ' %s)\nPlease validate or abort' % sha2_found_cert,
                             'Warning')
            input = windows.YesNoInput(text="WARNING! Server certificate has changed, accept? (y/n)")
            self.current_tab().input = input
            input.resize(1, self.current_tab().width, self.current_tab().height-1, 0)
            input.refresh()
            self.doupdate()
            self.paused = True
            while input.value is None:
                self.event.wait()
            self.current_tab().input = saved_input
            self.paused = False
            if input.value:
                self.information('Setting new certificate: old: %s, new: %s' % (cert, sha2_found_cert), 'Info')
                log.debug('Setting certificate to %s', sha2_found_cert)
                if not config.silent_set('certificate', sha2_found_cert):
                    self.information(_('Unable to write in the config file'), 'Error')
            else:
                self.information('You refused to validate the certificate. You are now disconnected', 'Info')
                self.xmpp.disconnect()
    else:
        log.debug('First time. Setting certificate to %s', sha2_found_cert)
        if not config.silent_set('certificate', sha2_found_cert):
            self.information(_('Unable to write in the config file'), 'Error')

def _composing_tab_state(tab, state):
    """
    Set a tab state to or from the "composing" state
    according to the config and the current tab state
    """
    if isinstance(tab, tabs.MucTab):
        values = ('true', 'muc')
    elif isinstance(tab, tabs.PrivateTab):
        values = ('true', 'direct', 'private')
    elif isinstance(tab, tabs.ConversationTab):
        values = ('true', 'direct', 'conversation')
    else:
        return # should not happen

    show = config.get('show_composing_tabs', 'direct')
    show = show in values

    if tab.state != 'composing' and state == 'composing':
        if show:
            if tabs.STATE_PRIORITY[tab.state] > tabs.STATE_PRIORITY[state]:
                return
            tab.save_state()
            tab.state = 'composing'
    elif tab.state == 'composing' and state != 'composing':
        tab.restore_state()

### Ad-hoc commands

def on_next_adhoc_step(self, iq, adhoc_session):
    status = iq['command']['status']
    xform = iq.xml.find('{http://jabber.org/protocol/commands}command/{jabber:x:data}x')
    if xform is not None:
        form = self.xmpp.plugin['xep_0004'].buildForm(xform)
    else:
        form = None

    if status == 'error':
        return self.information("An error occured while executing the command")

    if status == 'executing':
        if not form:
            self.information("Adhoc command step does not contain a data-form. Aborting the execution.", "Error")
            return self.xmpp.plugin['xep_0050'].cancel_command(adhoc_session)
        on_validate = self.validate_adhoc_step
        on_cancel = self.cancel_adhoc_command
    if status == 'completed':
        on_validate = lambda form, session: self.close_tab()
        on_cancel = lambda form, session: self.close_tab()

    # If a form is available, use it, and add the Notes from the
    # response to it, if any
    if form:
        for note in iq['command']['notes']:
            form.add_field(type='fixed', label=note[1])
        self.open_new_form(form, on_cancel, on_validate,
                           session=adhoc_session)
    else:                   # otherwise, just display an information
                            # message
        notes = '\n'.join([note[1] for note in iq['command']['notes']])
        self.information("Adhoc command %s: %s" % (status, notes), "Info")

def on_adhoc_error(self, iq, adhoc_session):
    self.xmpp.plugin['xep_0050'].terminate_command(adhoc_session)
    error_message = self.get_error_message(iq)
    self.information("An error occured while executing the command: %s" % (error_message),
                     'Error')

def cancel_adhoc_command(self, form, session):
    self.xmpp.plugin['xep_0050'].cancel_command(session)
    self.close_tab()

def validate_adhoc_step(self, form, session):
    session['payload'] = form
    self.xmpp.plugin['xep_0050'].continue_command(session)
    self.close_tab()

def terminate_adhoc_command(self, form, session):
    self.xmpp.plugin['xep_0050'].terminate_command(session)
    self.close_tab()<|MERGE_RESOLUTION|>--- conflicted
+++ resolved
@@ -8,12 +8,8 @@
 import curses
 import ssl
 import time
-<<<<<<< HEAD
 import functools
-from hashlib import sha1
-=======
 from hashlib import sha1, sha512
->>>>>>> 088c6c6a
 from gettext import gettext as _
 
 from slixmpp import InvalidJID
@@ -895,56 +891,33 @@
     def _join_initial_rooms(bookmarks):
         """Join all rooms given in the iterator `bookmarks`"""
         for bm in bookmarks:
-            tab = self.get_tab_by_name(bm.jid, tabs.MucTab)
-            nick = bm.nick if bm.nick else self.own_nick
-            if not tab:
-                self.open_new_room(bm.jid, nick, False)
-            self.initial_joins.append(bm.jid)
-            histo_length = config.get('muc_history_length', 20)
-            if histo_length == -1:
-                histo_length = None
-            if histo_length is not None:
-                histo_length = str(histo_length)
-            # do not join rooms that do not have autojoin
-            # but display them anyway
-            if bm.autojoin:
-                muc.join_groupchat(self, bm.jid, nick,
-                        passwd=bm.password,
-                        maxhistory=histo_length,
-                        status=self.status.message,
-                        show=self.status.show)
+            if bm.autojoin or config.get('open_all_bookmarks', False):
+                tab = self.get_tab_by_name(bm.jid, tabs.MucTab)
+                nick = bm.nick if bm.nick else self.own_nick
+                if not tab:
+                    self.open_new_room(bm.jid, nick, False)
+                self.initial_joins.append(bm.jid)
+                histo_length = config.get('muc_history_length', 20)
+                if histo_length == -1:
+                    histo_length = None
+                if histo_length is not None:
+                    histo_length = str(histo_length)
+                # do not join rooms that do not have autojoin
+                # but display them anyway
+                if bm.autojoin:
+                    muc.join_groupchat(self, bm.jid, nick,
+                            passwd=bm.password,
+                            maxhistory=histo_length,
+                            status=self.status.message,
+                            show=self.status.show)
     def _join_remote_only():
         remote_bookmarks = (bm for bm in bookmark.bookmarks if (bm.method in ("pep", "privatexml")))
         _join_initial_rooms(remote_bookmarks)
     if not self.xmpp.anon and config.get('use_remote_bookmarks', True):
-<<<<<<< HEAD
         bookmark.get_remote(self.xmpp, _join_remote_only)
     # join all the available bookmarks. As of yet, this is just the local
     # ones
     _join_initial_rooms(bookmark.bookmarks)
-=======
-        bookmark.get_remote(self.xmpp)
-    for bm in bookmark.bookmarks:
-        if bm.autojoin or config.get('open_all_bookmarks', False):
-            tab = self.get_tab_by_name(bm.jid, tabs.MucTab)
-            nick = bm.nick if bm.nick else self.own_nick
-            if not tab:
-                self.open_new_room(bm.jid, nick, False)
-            self.initial_joins.append(bm.jid)
-            histo_length = config.get('muc_history_length', 20)
-            if histo_length == -1:
-                histo_length = None
-            if histo_length is not None:
-                histo_length = str(histo_length)
-            # do not join rooms that do not have autojoin
-            # but display them anyway
-            if bm.autojoin:
-                muc.join_groupchat(self, bm.jid, nick,
-                        passwd=bm.password,
-                        maxhistory=histo_length,
-                        status=self.status.message,
-                        show=self.status.show)
->>>>>>> 088c6c6a
 
     if config.get('enable_user_nick', True):
         self.xmpp.plugin['xep_0172'].publish_nick(nick=self.own_nick, callback=dumb_callback)
