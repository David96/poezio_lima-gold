--- conflicted
+++ resolved
@@ -1794,14 +1794,10 @@
                 self.core.information('No subscription to deny')
                 return
         else:
-<<<<<<< HEAD
-            jid = JID(args[0]).bare
-=======
             jid = JID(arg).bare
-            if not jid in [contact.bare_jid for contact in roster.get_contacts()]:
+            if not jid in [jid for jid in roster.jids()]:
                 self.core.information('No subscription to deny')
                 return
->>>>>>> 2a3434b1
 
         contact = roster[jid]
         if contact:
@@ -1882,7 +1878,7 @@
         group_from = args[1]
         group_to = args[2]
 
-        contact = roster.get_contact_by_jid(jid)
+        contact = roster[jid.bare]
         if not contact:
             self.core.information(_('No such JID in roster'), 'Error')
             return
@@ -2052,10 +2048,10 @@
             n += 1
 
         if n == 2:
-            jids = [contact.bare_jid for contact in roster.get_contacts()]
+            jids = [jid for jid in roster.jids()]
             return the_input.auto_completion(jids, '')
         elif n == 3:
-            contact = roster.get_contact_by_jid(args[1])
+            contact = roster[args[1]]
             if not contact:
                 return False
             groups = list(contact.groups)
@@ -2063,7 +2059,7 @@
                 groups.remove('none')
             return the_input.auto_completion(groups, '')
         elif n == 4:
-            groups = [group.name for group in roster.get_groups() if group.name != 'none']
+            groups = [group for group in roster.groups]
             return the_input.auto_completion(groups, '')
         return False
 
@@ -2094,15 +2090,9 @@
         Complete the first argument from the list of the
         contact with ask=='subscribe'
         """
-<<<<<<< HEAD
         jids = [str(contact.bare_jid) for contact in roster.contacts.values()\
              if contact.pending_in]
-        return the_input.auto_completion(jids, '')
-=======
-        jids = [contact.bare_jid for contact in roster.get_contacts()\
-             if contact.ask == 'asked']
         return the_input.auto_completion(jids, '', quotify=False)
->>>>>>> 2a3434b1
 
     def command_accept(self, arg):
         """
@@ -2116,17 +2106,9 @@
                 self.core.information('No subscription to accept')
                 return
         else:
-<<<<<<< HEAD
-            jid = JID(args[0]).bare
+            jid = JID(arg).bare
         contact = roster[jid]
         if contact is None:
-=======
-            jid = JID(arg).bare
-        self.core.xmpp.sendPresence(pto=jid, ptype='subscribed')
-        self.core.xmpp.sendPresence(pto=jid, ptype='')
-        contact = roster.get_contact_by_jid(jid)
-        if not contact:
->>>>>>> 2a3434b1
             return
         self.core.xmpp.send_presence(pto=jid, ptype='subscribed')
         self.core.xmpp.client_roster.send_last_presence()
@@ -2285,8 +2267,8 @@
             msg = 'Contact: %s (%s)\n%s connected resource%s\nCurrent status: %s' % (
                     cont.bare_jid,
                     res.presence if res else 'unavailable',
-                    cont.get_nb_resources(),
-                    '' if cont.get_nb_resources() == 1 else 's',
+                    len(cont),
+                    '' if len(cont) == 1 else 's',
                     res.status if res else '',)
         elif isinstance(selected_row, Resource):
             res = selected_row
@@ -2511,7 +2493,7 @@
 
     def get_nick(self):
         jid = JID(self.name)
-        contact = roster.get_contact_by_jid(jid.bare)
+        contact = roster[jid.bare]
         if contact:
             return contact.name or jid.user
         else:
