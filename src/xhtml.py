--- conflicted
+++ resolved
@@ -14,15 +14,11 @@
 
 import base64
 import curses
-<<<<<<< HEAD
-from slixmpp.xmlstream import ET
-=======
 import hashlib
 import re
 from os import path
-from sleekxmpp.xmlstream import ET
+from slixmpp.xmlstream import ET
 from urllib.parse import unquote
->>>>>>> ea2b703b
 
 from io import BytesIO
 from xml import sax
