# Copyright 2010-2011 Florent Le Coz <louiz@louiz.org>
#
# This file is part of Poezio.
#
# Poezio is free software: you can redistribute it and/or modify
# it under the terms of the zlib license. See the COPYING file.

from gettext import gettext as _

import os
import sys
import time
import curses
import threading
import traceback

from datetime import datetime

from inspect import getargspec

import common
import theming
import logging
import singleton
import collections

from sleekxmpp.xmlstream.stanzabase import JID

log = logging.getLogger(__name__)

import multiuserchat as muc
import tabs

import xhtml
import events
import pubsub
import windows
import connection
import timed_events

from plugin_manager import PluginManager

from data_forms import DataFormsTab
from config import config, options
from logger import logger
from roster import roster
from contact import Contact, Resource
from text_buffer import TextBuffer
from keyboard import read_char
from theming import get_theme
from fifo import Fifo
from windows import g_lock

# http://xmpp.org/extensions/xep-0045.html#errorstatus
ERROR_AND_STATUS_CODES = {
    '401': _('A password is required'),
    '403': _('Permission denied'),
    '404': _('The room does\'nt exist'),
    '405': _('Your are not allowed to create a new room'),
    '406': _('A reserved nick must be used'),
    '407': _('You are not in the member list'),
    '409': _('This nickname is already in use or has been reserved'),
    '503': _('The maximum number of users has been reached'),
    }

possible_show = {'available':None,
                 'chat':'chat',
                 'away':'away',
                 'afk':'away',
                 'dnd':'dnd',
                 'busy':'dnd',
                 'xa':'xa'
                 }

Status = collections.namedtuple('Status', 'show message')

class Core(object):
    """
    User interface using ncurses
    """

    def __init__(self):
        # All uncaught exception are given to this callback, instead
        # of being displayed on the screen and exiting the program.
        self.connection_time = time.time()
        self.status = Status(show=None, message='')
        sys.excepthook = self.on_exception
        self.running = True
        self.events = events.EventHandler()
        self.xmpp = singleton.Singleton(connection.Connection)
        self.remote_fifo = None
        # a unique buffer used to store global informations
        # that are displayed in almost all tabs, in an
        # information window.
        self.information_buffer = TextBuffer()
        self.information_win_size = config.get('info_win_height', 2, 'var')
        self.information_win = windows.TextWin(20)
        self.tab_win = windows.GlobalInfoBar()
        self.information_buffer.add_window(self.information_win)
        self.tabs = []
        self.previous_tab_nb = 0
        self.own_nick = config.get('default_nick', '') or self.xmpp.boundjid.user
        # global commands, available from all tabs
        # a command is tuple of the form:
        # (the function executing the command. Takes a string as argument,
        #  a string representing the help message,
        #  a completion function, taking a Input as argument. Can be None)
        #  The completion function should return True if a completion was
        #  made ; False otherwise
        self.plugin_manager = PluginManager(self)
        self.commands = {
            'help': (self.command_help, '\_o< KOIN KOIN KOIN', self.completion_help),
            'join': (self.command_join, _("Usage: /join [room_name][@server][/nick] [password]\nJoin: Join the specified room. You can specify a nickname after a slash (/). If no nickname is specified, you will use the default_nick in the configuration file. You can omit the room name: you will then join the room you\'re looking at (useful if you were kicked). You can also provide a room_name without specifying a server, the server of the room you're currently in will be used. You can also provide a password to join the room.\nExamples:\n/join room@server.tld\n/join room@server.tld/John\n/join room2\n/join /me_again\n/join\n/join room@server.tld/my_nick password\n/join / password"), self.completion_join),
            'exit': (self.command_quit, _("Usage: /exit\nExit: Just disconnect from the server and exit poezio."), None),
            'quit': (self.command_quit, _("Usage: /quit\nQuit: Just disconnect from the server and exit poezio."), None),
            'next': (self.rotate_rooms_right, _("Usage: /next\nNext: Go to the next room."), None),
            'prev': (self.rotate_rooms_left, _("Usage: /prev\nPrev: Go to the previous room."), None),
            'win': (self.command_win, _("Usage: /win <number>\nWin: Go to the specified room."), self.completion_win),
            'w': (self.command_win, _("Usage: /w <number>\nW: Go to the specified room."), self.completion_win),
<<<<<<< HEAD
            'show': (self.command_status, _('Usage: /show <availability> [status message]\nShow: Sets your availability and (optionally) your status message. The <availability> argument is one of \"available, chat, away, afk, dnd, busy, xa\" and the optional [status message] argument will be your status message.'), self.completion_status),
            'status': (self.command_status, _('Usage: /status <availability> [status message]\nStatus: Sets your availability and (optionally) your status message. The <availability> argument is one of \"available, chat, away, afk, dnd, busy, xa\" and the optional [status message] argument will be your status message.'), self.completion_status),
            'away': (self.command_away, _("Usage: /away [message]\nAway: Sets your availability to away and (optionally) your status message. This is equivalent to '/status away [message]'"), None),
            'busy': (self.command_busy, _("Usage: /busy [message]\nBusy: Sets your availability to busy and (optionally) your status message. This is equivalent to '/status busy [message]'"), None),
            'available': (self.command_avail, _("Usage: /available [message]\nAvailable: Sets your availability to available and (optionally) your status message. This is equivalent to '/status available [message]'"), None),
           'bookmark': (self.command_bookmark, _("Usage: /bookmark [roomname][/nick]\nBookmark: Bookmark the specified room (you will then auto-join it on each poezio start). This commands uses almost the same syntaxe as /join. Type /help join for syntaxe examples. Note that when typing \"/bookmark\" on its own, the room will be bookmarked with the nickname you\'re currently using in this room (instead of default_nick)"), None),
            'set': (self.command_set, _("Usage: /set <option> [value]\nSet: Set the value of the option in your configuration file. You can, for example, change your default nickname by doing `/set default_nick toto` or your resource with `/set resource blabla`. You can also set an empty value (nothing) by providing no [value] after <option>."), None),
            'theme': (self.command_theme, _('Usage: /theme [theme_name]\nTheme: Reload the theme defined in the config file. If theme_name is provided, set that theme before reloading it.'), None),
            'list': (self.command_list, _('Usage: /list\nList: Get the list of public chatrooms on the specified server.'), self.completion_list),
            'message': (self.command_message, _('Usage: /message <jid> [optional message]\nMessage: Open a conversation with the specified JID (even if it is not in our roster), and send a message to it, if the message is specified.'), None),
            'version': (self.command_version, _('Usage: /version <jid>\nVersion: Get the software version of the given JID (usually its XMPP client and Operating System).'), None),
            'connect': (self.command_reconnect, _('Usage: /connect\nConnect: Disconnect from the remote server if you are currently connected and then connect to it again.'), None),
            'server_cycle': (self.command_server_cycle, _('Usage: /server_cycle [domain] [message]\nServer Cycle: Disconnect and reconnect in all the rooms in domain.'), None),
            'bind': (self.command_bind, _('Usage: /bind <key> <equ>\nBind: Bind a key to an other key or to a “command”. For example "/bind ^H KEY_UP" makes Control + h do the same same as the Up key.'), None),
=======
            'status': (self.command_status, _('Usage: /status <availability> [status message]\nStatus: Sets your availability and (optionaly) your status message. The <availability> argument is one of \"available, chat, away, afk, dnd, busy, xa\" and the optional [status] argument will be your status message.'), self.completion_status),
           'bookmark': (self.command_bookmark, _("Usage: /bookmark [roomname][/nick]\nBookmark: Bookmark the specified room (you will then auto-join it on each poezio start). This commands uses the same syntaxe as /join. Type /help join for syntaxe examples. Note that when typing \"/bookmark\" on its own, the room will be bookmarked with the nickname you\'re currently using in this room (instead of default_nick)"), None),
            'set': (self.command_set, _("Usage: /set <option> [value]\nSet: Sets the value to the option in your configuration file. You can, for example, change your default nickname by doing `/set default_nick toto` or your resource with `/set resource blabla`. You can also set an empty value (nothing) by providing no [value] after <option>."), None),
            'theme': (self.command_theme, _('Usage: /theme\nTheme: Reload the theme defined in the config file.'), None),
            'list': (self.command_list, _('Usage: /list\nList: get the list of public chatrooms on the specified server'), self.completion_list),
            'message': (self.command_message, _('Usage: /message <jid> [optional message]\nMessage: Open a conversation with the specified JID (even if it is not in our roster), and send a message to it, if specified'), None),
            'version': (self.command_version, _('Usage: /version <jid>\nVersion: get the software version of the given JID (usually its XMPP client and Operating System)'), None),
            'connect': (self.command_reconnect, _('Usage: /connect\nConnect: disconnect from the remote server if you are currently connected and then connect to it again'), None),
            'server_cycle': (self.command_server_cycle, _('Usage: /server_cycle [domain] [message]\nServer Cycle: disconnect and reconnects in all the rooms in domain.'), None),
            'bind': (self.command_bind, _('Usage: /bind <key> <equ>\nBind: bind a key to an other key or to a “command”. For example "/bind ^H KEY_UP" makes Control + h do the same same than the Up key.'), None),
            'load': (self.command_load, _('Usage: /load <plugin>\nLoad: Load the specified plugin'), self.plugin_manager.completion_load),
            'unload': (self.command_unload, _('Usage: /unload <plugin>\nUnload: Unload the specified plugin'), self.plugin_manager.completion_unload),
            'plugins': (self.command_plugins, _('Usage: /plugins\nPlugins: Show the plugins in use.'), None),
>>>>>>> 03999f1e
            }

        self.key_func = {
            "KEY_PPAGE": self.scroll_page_up,
            "KEY_NPAGE": self.scroll_page_down,
            "KEY_F(5)": self.rotate_rooms_left,
            "^P": self.rotate_rooms_left,
            'kLFT3': self.rotate_rooms_left,
            "KEY_F(6)": self.rotate_rooms_right,
            "^N": self.rotate_rooms_right,
            'kRIT3': self.rotate_rooms_right,
            "KEY_F(7)": self.shrink_information_win,
            "KEY_F(8)": self.grow_information_win,
            "KEY_RESIZE": self.call_for_resize,
            'M-e': self.go_to_important_room,
            'M-r': self.go_to_roster,
            'M-z': self.go_to_previous_tab,
            '^L': self.full_screen_redraw,
            'M-j': self.go_to_room_number,
            }

        # Add handlers
        self.xmpp.add_event_handler('connected', self.on_connected)
        self.xmpp.add_event_handler('disconnected', self.on_disconnected)
        self.xmpp.add_event_handler('failed_auth', self.on_failed_auth)
        self.xmpp.add_event_handler("session_start", self.on_session_start)
        self.xmpp.add_event_handler("groupchat_presence", self.on_groupchat_presence)
        self.xmpp.add_event_handler("groupchat_message", self.on_groupchat_message)
        self.xmpp.add_event_handler("groupchat_subject", self.on_groupchat_subject)
        self.xmpp.add_event_handler("message", self.on_message)
        self.xmpp.add_event_handler("got_online" , self.on_got_online)
        self.xmpp.add_event_handler("got_offline" , self.on_got_offline)
        self.xmpp.add_event_handler("roster_update", self.on_roster_update)
        self.xmpp.add_event_handler("changed_status", self.on_presence)
        self.xmpp.add_event_handler("changed_subscription", self.on_changed_subscription)
        self.xmpp.add_event_handler("message_xform", self.on_data_form)
        self.xmpp.add_event_handler("chatstate_active", self.on_chatstate_active)
        self.xmpp.add_event_handler("chatstate_composing", self.on_chatstate_composing)
        self.xmpp.add_event_handler("chatstate_paused", self.on_chatstate_paused)
        self.xmpp.add_event_handler("chatstate_gone", self.on_chatstate_gone)
        self.xmpp.add_event_handler("chatstate_inactive", self.on_chatstate_inactive)

        self.timed_events = set()

        self.connected_events = {}

        self.autoload_plugins()

    def autoload_plugins(self):
        plugins = config.get('plugins_autoload', '')
        for plugin in plugins.split():
            self.plugin_manager.load(plugin)

    def start(self):
        """
        Init curses, create the first tab, etc
        """
        self.stdscr = curses.initscr()
        self.init_curses(self.stdscr)
        # Init the tab's size.
        tabs.Tab.resize(self.stdscr)
        # resize the information_win to its initial size
        self.resize_global_information_win()
        # resize the global_info_bar to its initial size
        self.resize_global_info_bar()
        default_tab = tabs.RosterInfoTab()
        default_tab.on_gain_focus()
        self.tabs.append(default_tab)
        self.information(_('Welcome to poezio!'))
        if config.get('firstrun', ''):
            self.information(_(
                'It seems that it is the first time you start poezio.\n' + \
                'The configuration help is here: http://dev.louiz.org/project/poezio/doc/HowToConfigure\n' + \
                'And the documentation for users is here: http://dev.louiz.org/project/poezio/doc/HowToUse\n' + \
                'By default, you are in poezio’s chatroom, where you can ask for help or tell us how great it is.\n' + \
                'Just press Ctrl-n.' \
            ))
        self.refresh_window()

    def resize_global_information_win(self):
        """
        Resize the global_information_win only once at each resize.
        """
        with g_lock:
            self.information_win.resize(self.information_win_size, tabs.Tab.width,
                                        tabs.Tab.height - 2 - self.information_win_size, 0)

    def resize_global_info_bar(self):
        """
        Resize the GlobalInfoBar only once at each resize
        """
        with g_lock:
            self.tab_win.resize(1, tabs.Tab.width, tabs.Tab.height - 2, 0)

    def on_exception(self, typ, value, trace):
        """
        When an exception is raised, just reset curses and call
        the original exception handler (will nicely print the traceback)
        """
        try:
            self.reset_curses()
        except:
            pass
        sys.__excepthook__(typ, value, trace)

    @property
    def informations(self):
        return self.information_buffer

    def grow_information_win(self, nb=1):
        if self.information_win_size >= self.current_tab().height -5 or \
                self.information_win_size+nb >= self.current_tab().height-4:
            return
        if self.information_win_size == 14:
            return
        self.information_win_size += nb
        if self.information_win_size > 14:
            self.information_win_size = 14
        self.resize_global_information_win()
        for tab in self.tabs:
            tab.on_info_win_size_changed()
        self.refresh_window()

    def shrink_information_win(self, nb=1):
        if self.information_win_size == 0:
            return
        self.information_win_size -= nb
        if self.information_win_size < 0:
            self.information_win_size = 0
        self.resize_global_information_win()
        for tab in self.tabs:
            tab.on_info_win_size_changed()
        self.refresh_window()

    def pop_information_win_up(self, size, time):
        """
        Temporarly increase the size of the information win of size lines
        during time seconds.
        After that delay, the size will decrease from size lines.
        """
        if time <= 0 or size <= 0:
            return
        self.grow_information_win(size)
        timed_event = timed_events.DelayedEvent(time, self.shrink_information_win, size)
        self.add_timed_event(timed_event)

    def get_status(self):
        """
        Get the last status that was previously set
        """
        return self.status

    def set_status(self, pres, msg):
        """
        Set our current status so we can remember
        it and use it back when needed (for example to display it
        or to use it when joining a new muc)
        """
        self.status = Status(show=pres, message=msg)

    def on_data_form(self, message):
        """
        When a data form is received
        """
        self.information('%s' % message)

    def on_chatstate_active(self, message):
        self.on_chatstate(message, "active")

    def on_chatstate_inactive(self, message):
        self.on_chatstate(message, "inactive")

    def on_chatstate_composing(self, message):
        self.on_chatstate(message, "composing")

    def on_chatstate_paused(self, message):
        self.on_chatstate(message, "paused")

    def on_chatstate_gone(self, message):
        self.on_chatstate(message, "gone")

    def on_chatstate(self, message, state):
        if message['type'] == 'chat':
            if not self.on_chatstate_normal_conversation(message, state):
                tab = self.get_tab_by_name(message['from'].full, tabs.PrivateTab)
                if not tab:
                    return
                self.on_chatstate_private_conversation(message, state)
        elif message['type'] == 'groupchat':
            self.on_chatstate_groupchat_conversation(message, state)

    def on_chatstate_normal_conversation(self, message, state):
        tab = self.get_tab_of_conversation_with_jid(message['from'], False)
        if not tab:
            return False
        tab.chatstate = state
        if tab == self.current_tab():
            tab.refresh_info_header()
            self.doupdate()
        return True

    def on_chatstate_private_conversation(self, message, state):
        tab = self.get_tab_by_name(message['from'].full, tabs.PrivateTab)
        if not tab:
            return
        tab.chatstate = state
        if tab == self.current_tab():
            tab.refresh_info_header()
            self.doupdate()
        return True

    def on_chatstate_groupchat_conversation(self, message, state):
        nick = message['mucnick']
        room_from = message.getMucroom()
        tab = self.get_tab_by_name(room_from, tabs.MucTab)
        if tab and tab.get_user_by_name(nick):
            tab.get_user_by_name(nick).chatstate = state
        if tab == self.current_tab():
            tab.user_win.refresh(tab.users)
            tab.input.refresh()
            self.doupdate()

    def open_new_form(self, form, on_cancel, on_send, **kwargs):
        """
        Open a new tab containing the form
        The callback are called with the completed form as parameter in
        addition with kwargs
        """
        form_tab = DataFormsTab(form, on_cancel, on_send, kwargs)
        self.add_tab(form_tab, True)

    def on_got_offline(self, presence):
        jid = presence['from']
        contact = roster.get_contact_by_jid(jid.bare)
        logger.log_roster_change(jid.bare, 'got offline')
        if not contact:
            return
        resource = contact.get_resource_by_fulljid(jid.full)
        if not resource:
            return
        # If a resource got offline, display the message in the conversation with this
        # precise resource.
        self.add_information_message_to_conversation_tab(jid.full, '\x195}%s is \x191}offline' % (resource.get_jid().full))
        contact.remove_resource(resource)
        # Display the message in the conversation with the bare JID only if that was
        # the only resource online (i.e. now the contact is completely disconnected)
        if not contact.get_highest_priority_resource(): # No resource left: that was the last one
            self.add_information_message_to_conversation_tab(jid.bare, '\x195}%s is \x191}offline' % (jid.bare))
            self.information('\x193}%s \x195}is \x191}offline' % (resource.get_jid().bare), "Roster")
        if isinstance(self.current_tab(), tabs.RosterInfoTab):
            self.refresh_window()

    def on_got_online(self, presence):
        jid = presence['from']
        contact = roster.get_contact_by_jid(jid.bare)
        if not contact:
            # Todo, handle presence comming from contacts not in roster
            return
        logger.log_roster_change(jid.bare, 'got online')
        resource = contact.get_resource_by_fulljid(jid.full)
        assert not resource
        resource = Resource(jid.full)
        status = presence['type']
        status_message = presence['status']
        priority = presence.getPriority() or 0
        resource.set_status(status_message)
        resource.set_presence(status)
        resource.set_priority(priority)
        self.add_information_message_to_conversation_tab(jid.full, '\x195}%s is \x194}online' % (jid.full))
        if not contact.get_highest_priority_resource():
            # No connected resource yet: the user's just connecting
            if time.time() - self.connection_time > 12:
                # We do not display messages if we recently logged in
                if status_message:
                    self.information("\x193}%s \x195}is \x194}online\x195} (\x19o%s\x195})" % (resource.get_jid().bare, status_message), "Roster")
                else:
                    self.information("\x193}%s \x195}is \x194}online\x195}" % resource.get_jid().bare, "Roster")
            self.add_information_message_to_conversation_tab(jid.bare, '\x195}%s is \x194}online' % (jid.bare))
        contact.add_resource(resource)
        if isinstance(self.current_tab(), tabs.RosterInfoTab):
            self.refresh_window()

    def add_information_message_to_conversation_tab(self, jid, msg):
        """
        Search for a ConversationTab with the given jid (full or bare), if yes, add
        the given message to it
        """
        tab = self.get_tab_by_name(jid, tabs.ConversationTab)
        if tab:
            self.add_message_to_text_buffer(tab._text_buffer, msg)

    def on_failed_connection(self):
        """
        We cannot contact the remote server
        """
        self.information(_("Connection to remote server failed"))

    def on_disconnected(self, event):
        """
        When we are disconnected from remote server
        """
        for tab in self.tabs:
            if isinstance(tab, tabs.MucTab):
                tab.disconnect()
        self.information(_("Disconnected from server."))

    def on_failed_auth(self, event):
        """
        Authentication failed
        """
        self.information(_("Authentication failed."))

    def on_connected(self, event):
        """
        Remote host responded, but we are not yet authenticated
        """
        self.information(_("Connected to server."))

    def on_session_start(self, event):
        """
        Called when we are connected and authenticated
        """
        self.connection_time = time.time()
        self.information(_("Authentication success."))
        self.information(_("Your JID is %s") % self.xmpp.boundjid.full)
        if not self.xmpp.anon:
            # request the roster
            self.xmpp.getRoster()
            # send initial presence
            self.xmpp.makePresence().send()
        rooms = config.get('rooms', '')
        if rooms == '' or not isinstance(rooms, str):
            return
        rooms = rooms.split(':')
        for room in rooms:
            jid = JID(room)
            if jid.bare == '':
                return
            if jid.resource != '':
                nick = jid.resource
            else:
                default = os.environ.get('USER') if os.environ.get('USER') else 'poezio'
                nick = config.get('default_nick', '') or default
            tab = self.get_tab_by_name(jid.bare, tabs.MucTab)
            if not tab:
                self.open_new_room(jid.bare, nick, False)
            muc.join_groupchat(self.xmpp, jid.bare, nick)

    def on_groupchat_presence(self, presence):
        """
        Triggered whenever a presence stanza is received from a user in a multi-user chat room.
        Display the presence on the room window and update the
        presence information of the concerned user
        """
        from_room = presence['from'].bare
        tab = self.get_tab_by_name(from_room, tabs.MucTab)
        if tab:
            tab.handle_presence(presence)

    def rename_private_tabs(self, room_name, old_nick, new_nick):
        """
        Call this method when someone changes his/her nick in a MUC, this updates
        the name of all the opened private conversations with him/her
        """
        tab = self.get_tab_by_name('%s/%s' % (room_name, old_nick), tabs.PrivateTab)
        if tab:
            tab.rename_user(old_nick, new_nick)
        self.on_user_rejoined_private_conversation(room_name, new_nick)

    def on_user_left_private_conversation(self, room_name, nick, status_message):
        """
        The user left the MUC: add a message in the associated private conversation
        """
        tab = self.get_tab_by_name('%s/%s' % (room_name, nick), tabs.PrivateTab)
        if tab:
            tab.user_left(status_message, nick)

    def on_user_rejoined_private_conversation(self, room_name, nick):
        """
        The user joined a MUC: add a message in the associated private conversation
        """
        tab = self.get_tab_by_name('%s/%s' % (room_name, nick), tabs.PrivateTab)
        if tab:
            tab.user_rejoined(nick)

    def disable_private_tabs(self, room_name):
        """
        Disable private tabs when leaving a room
        """
        for tab in self.tabs:
            if tab.get_name().startswith(room_name) and isinstance(tab, tabs.PrivateTab):
                tab.deactivate()

    def enable_private_tabs(self,room_name):
        """
        Enable private tabs when joining a room
        """
        for tab in self.tabs:
            if tab.get_name().startswith(room_name) and isinstance(tab, tabs.PrivateTab):
                tab.activate()

    def on_user_changed_status_in_private(self, jid, msg):
        tab = self.get_tab_by_name(jid)
        if tab: # display the message in private
            tab.add_message(msg)

    def on_message(self, message):
        """
        When receiving private message from a muc OR a normal message
        (from one of our contacts)
        """
        if message['type'] == 'groupchat':
            return
        # Differentiate both type of messages, and call the appropriate handler.
        jid_from = message['from']
        for tab in self.tabs:
            if tab.get_name() == jid_from.bare and isinstance(tab, tabs.MucTab):
                if message['type'] == 'error':
                    return self.room_error(message, jid_from)
                else:
                    return self.on_groupchat_private_message(message)
        return self.on_normal_message(message)

    def on_groupchat_private_message(self, message):
        """
        We received a Private Message (from someone in a Muc)
        """
        jid = message['from']
        nick_from = jid.resource
        room_from = jid.bare
        tab = self.get_tab_by_name(jid.full, tabs.PrivateTab) # get the tab with the private conversation
        if not tab: # It's the first message we receive: create the tab
            tab = self.open_private_window(room_from, nick_from, False)
            if not tab:
                return
        self.events.trigger('private_msg', message)
        body = xhtml.get_body_from_message_stanza(message)
        if not body:
            return
        tab.add_message(body, time=None, nickname=nick_from,
                        forced_user=self.get_tab_by_name(room_from, tabs.MucTab).get_user_by_name(nick_from))
        conversation = self.get_tab_by_name(jid.full, tabs.PrivateTab)
        if conversation and conversation.remote_wants_chatstates is None:
            if message['chat_state']:
                conversation.remote_wants_chatstates = True
            else:
                conversation.remote_wants_chatstates = False
        if 'private' in config.get('beep_on', 'highlight private').split():
            curses.beep()
        logger.log_message(jid.full.replace('/', '\\'), nick_from, body)
        if conversation is self.current_tab():
            self.refresh_window()
        else:
            conversation.state = 'private'
            self.refresh_tab_win()

    def focus_tab_named(self, tab_name):
        for tab in self.tabs:
            if tab.get_name() == tab_name:
                self.command_win('%s' % (tab.nb,))

    def get_tab_of_conversation_with_jid(self, jid, create=True):
        """
        From a JID, get the tab containing the conversation with it.
        If none already exist, and create is "True", we create it
        and return it. Otherwise, we return None
        """
        # We first check if we have a conversation opened with this precise resource
        conversation = self.get_tab_by_name(jid.full, tabs.ConversationTab)
        if not conversation:
            # If not, we search for a conversation with the bare jid
            conversation = self.get_tab_by_name(jid.bare, tabs.ConversationTab)
            if not conversation:
                if create:
                    # We create the conversation with the bare Jid if nothing was found
                    conversation = self.open_conversation_window(jid.bare, False)
                else:
                    conversation = None
        return conversation

    def on_normal_message(self, message):
        """
        When receiving "normal" messages (from someone in our roster)
        """
        jid = message['from']
        self.events.trigger('conversation_msg', message)
        body = xhtml.get_body_from_message_stanza(message)
        if not body:
            if message['type'] == 'error':
                self.information(self.get_error_message_from_error_stanza(message), 'Error')
            return
        conversation = self.get_tab_of_conversation_with_jid(jid, create=True)
        if roster.get_contact_by_jid(jid.bare):
            remote_nick = roster.get_contact_by_jid(jid.bare).get_name() or jid.user
        else:
            remote_nick = jid.user
        conversation._text_buffer.add_message(body, nickname=remote_nick, nick_color=get_theme().COLOR_REMOTE_USER)
        if conversation.remote_wants_chatstates is None:
            if message['chat_state']:
                conversation.remote_wants_chatstates = True
            else:
                conversation.remote_wants_chatstates = False
        logger.log_message(jid.bare, remote_nick, body)
        if 'private' in config.get('beep_on', 'highlight private').split():
            curses.beep()
        if self.current_tab() is not conversation:
            conversation.state = 'private'
            self.refresh_tab_win()
        else:
            self.refresh_window()

    def on_presence(self, presence):
        jid = presence['from']
        contact = roster.get_contact_by_jid(jid.bare)
        if not contact:
            return
        resource = contact.get_resource_by_fulljid(jid.full)
        if not resource:
            return
        status = presence['type']
        status_message = presence['status']
        priority = presence.getPriority() or 0
        resource.set_presence(status)
        resource.set_priority(priority)
        resource.set_status(status_message)
        if isinstance(self.current_tab(), tabs.RosterInfoTab):
            self.refresh_window()

    def on_roster_update(self, iq):
        """
        A subscription changed, or we received a roster item
        after a roster request, etc
        """
        for item in iq.findall('{jabber:iq:roster}query/{jabber:iq:roster}item'):
            jid = item.attrib['jid']
            contact = roster.get_contact_by_jid(jid)
            if not contact:
                contact = Contact(jid)
                roster.add_contact(contact, jid)
            if 'ask' in item.attrib:
                contact.set_ask(item.attrib['ask'])
            else:
                contact.set_ask(None)
            if 'name' in item.attrib:
                contact.set_name(item.attrib['name'])
            else:
                contact.set_name(None)
            if item.attrib['subscription']:
                contact.set_subscription(item.attrib['subscription'])
            groups = item.findall('{jabber:iq:roster}group')
            roster.edit_groups_of_contact(contact, [group.text for group in groups])
            if item.attrib['subscription'] == 'remove':
                roster.remove_contact(contact.get_bare_jid())
        if isinstance(self.current_tab(), tabs.RosterInfoTab):
            self.refresh_window()

    def on_changed_subscription(self, presence):
        """
        Triggered whenever a presence stanza with a type of subscribe, subscribed, unsubscribe, or unsubscribed is received.
        """
        if presence['type'] == 'subscribe':
            jid = presence['from'].bare
            contact = roster.get_contact_by_jid(jid)
            if not contact:
                contact = Contact(jid)
                roster.add_contact(contact, jid)
            roster.edit_groups_of_contact(contact, [])
            contact.set_ask('asked')
            self.get_tab_by_number(0).state = 'highlight'
            self.information('%s wants to subscribe to your presence'%jid, 'Roster')
        if isinstance(self.current_tab(), tabs.RosterInfoTab):
            self.refresh_window()

    def full_screen_redraw(self):
        """
        Completely erase and redraw the screen
        """
        self.stdscr.clear()
        self.stdscr.refresh()
        self.refresh_window()

    def call_for_resize(self):
        """
        Called when we want to resize the screen
        """
        tabs.Tab.resize(self.stdscr)
        self.resize_global_information_win()
        self.resize_global_info_bar()
        with g_lock:
            for tab in self.tabs:
                if config.get('lazy_resize', 'true') == 'true':
                    tab.need_resize = True
                else:
                    tab.resize()
            self.full_screen_redraw()

    def read_keyboard(self):
        """
        Get the next keyboard key pressed and returns it.
        read_char() has a timeout: it returns None when the timeout
        occurs. In that case we do not return (we loop until we get
        a non-None value), but we check for timed events instead.
        """
        res = read_char(self.stdscr)
        while res is None:
            self.check_timed_events()
            res = read_char(self.stdscr)
        return res

    def main_loop(self):
        """
        main loop waiting for the user to press a key
        """
        # curses.ungetch(0)    # FIXME
        while self.running:
            char_list = [common.replace_key_with_bound(key)\
                             for key in self.read_keyboard()]
            # Special case for M-x where x is a number
            if len(char_list) == 1:
                char = char_list[0]
                if char.startswith('M-') and len(char) == 3:
                    try:
                        nb = int(char[2])
                    except ValueError:
                        pass
                    else:
                        if self.current_tab().nb == nb:
                            self.go_to_previous_tab()
                        else:
                            self.command_win('%d' % nb)
                    # search for keyboard shortcut
                if char in self.key_func:
                    self.key_func[char]()
                else:
                    res = self.do_command(char)
                    if res:
                        self.refresh_window()
            else:
                for char in char_list:
                    self.do_command(char)
                self.refresh_window()
            self.doupdate()

    def current_tab(self):
        """
        returns the current room, the one we are viewing
        """
        return self.tabs[0]

    def get_conversation_by_jid(self, jid):
        """
        Return the room of the ConversationTab with the given jid
        """
        for tab in self.tabs:
            if isinstance(tab, tabs.ConversationTab):
                if tab.get_name() == jid:
                    return tab
        return None

    def get_tab_by_name(self, name, typ=None):
        """
        Get the tab with the given name.
        If typ is provided, return a tab of this type only
        """
        for tab in self.tabs:
            if tab.get_name() == name:
                if (typ and isinstance(tab, typ)) or\
                        not typ:
                    return tab
        return None

    def get_tab_by_number(self, number):
        for tab in self.tabs:
            if tab.nb == number:
                return tab
        return None

    def init_curses(self, stdscr):
        """
        ncurses initialization
        """
        self.background = False  # Bool to know if curses can draw
        # or be quiet while an other console app is running.
        curses.curs_set(1)
        curses.noecho()
        curses.nonl()
        curses.raw()
        stdscr.idlok(True)
        stdscr.keypad(True)
        curses.start_color()
        curses.use_default_colors()
        theming.reload_theme()
        curses.ungetch(" ")    # H4X: without this, the screen is
        stdscr.getkey()        # erased on the first "getkey()"

    def reset_curses(self):
        """
        Reset terminal capabilities to what they were before ncurses
        init
        """
        curses.echo()
        curses.nocbreak()
        curses.curs_set(1)
        curses.endwin()

    def refresh_window(self):
        """
        Refresh everything
        """
        self.current_tab().state = 'current'
        self.current_tab().refresh()
        self.doupdate()

    def refresh_tab_win(self):
        self.current_tab().tab_win.refresh()
        if self.current_tab().input:
            self.current_tab().input.refresh()
        self.doupdate()

    def add_tab(self, new_tab, focus=False):
        """
        Appends the new_tab in the tab list and
        focus it if focus==True
        """
        if self.current_tab().nb == 0:
            self.tabs.append(new_tab)
        else:
            for ta in self.tabs:
                if ta.nb == 0:
                    self.tabs.insert(self.tabs.index(ta), new_tab)
                    break
        if focus:
            self.command_win("%s" % new_tab.nb)

    def open_new_room(self, room, nick, focus=True):
        """
        Open a new tab.MucTab containing a muc Room, using the specified nick
        """
        new_tab = tabs.MucTab(room, nick)
        self.add_tab(new_tab, focus)
        self.refresh_window()

    def go_to_roster(self):
        self.command_win('0')

    def go_to_previous_tab(self):
        self.command_win('%s' % (self.previous_tab_nb,))

    def go_to_important_room(self):
        """
        Go to the next room with activity, in this order:
        - A personal conversation with a new message
        - A Muc with an highlight
        - A Muc with any new message
        """
        for tab in self.tabs:
            if tab.state == 'private':
                self.command_win('%s' % tab.nb)
                return
        for tab in self.tabs:
            if tab.state == 'highlight':
                self.command_win('%s' % tab.nb)
                return
        for tab in self.tabs:
            if tab.state == 'message':
                self.command_win('%s' % tab.nb)
                return
        for tab in self.tabs:
            if tab.state == 'disconnected':
                self.command_win('%s' % tab.nb)
                return
        for tab in self.tabs:
            if isinstance(tab, tabs.ChatTab) and not tab.input.is_empty():
                self.command_win('%s' % tab.nb)
                return

    def rotate_rooms_right(self, args=None):
        """
        rotate the rooms list to the right
        """
        self.current_tab().on_lose_focus()
        self.tabs.append(self.tabs.pop(0))
        self.current_tab().on_gain_focus()
        self.refresh_window()

    def rotate_rooms_left(self, args=None):
        """
        rotate the rooms list to the right
        """
        self.current_tab().on_lose_focus()
        self.tabs.insert(0, self.tabs.pop())
        self.current_tab().on_gain_focus()
        self.refresh_window()

    def scroll_page_down(self, args=None):
        self.current_tab().on_scroll_down()
        self.refresh_window()

    def scroll_page_up(self, args=None):
        self.current_tab().on_scroll_up()
        self.refresh_window()

    def get_error_message_from_error_stanza(self, stanza):
        """
        Takes a stanza of the form <message type='error'><error/></message>
        and return a well formed string containing the error informations
        """
        sender = stanza.attrib['from']
        msg = stanza['error']['type']
        condition = stanza['error']['condition']
        code = stanza['error']['code']
        body = stanza['error']['text']
        if not body:
            if code in ERROR_AND_STATUS_CODES:
                body = ERROR_AND_STATUS_CODES[code]
            else:
                body = condition or _('Unknown error')
        if code:
            message = _('%(from)s: %(code)s - %(msg)s: %(body)s') % {'from':sender, 'msg':msg, 'body':body, 'code':code}
        else:
            message = _('%(from)s: %(msg)s: %(body)s') % {'from':sender, 'msg':msg, 'body':body}
        return message

    def room_error(self, error, room_name):
        """
        Display the error in the tab
        """
        tab = self.get_tab_by_name(room_name)
        error_message = self.get_error_message_from_error_stanza(error)
        self.add_message_to_text_buffer(tab._text_buffer, error_message)
        code = error['error']['code']
        if code == '401':
            msg = _('To provide a password in order to join the room, type "/join / password" (replace "password" by the real password)')
            self.add_message_to_text_buffer(tab._text_buffer, msg)
        if code == '409':
            if config.get('alternative_nickname', '') != '':
                self.command_join('%s/%s'% (tab.name, tab.own_nick+config.get('alternative_nickname', '')))
            else:
                self.add_message_to_text_buffer(tab._text_buffer, _('You can join the room with an other nick, by typing "/join /other_nick"'))
        self.refresh_window()

    def open_conversation_window(self, jid, focus=True):
        """
        open a new conversation tab and focus it if needed
        """
        for tab in self.tabs: # if the room exists, focus it and return
            if isinstance(tab, tabs.ConversationTab):
                if tab.get_name() == jid:
                    self.command_win('%s' % tab.nb)
                    return tab
        new_tab = tabs.ConversationTab(jid)
        # insert it in the rooms
        if not focus:
            new_tab.state = "private"
        self.add_tab(new_tab, focus)
        self.refresh_window()
        return new_tab

    def open_private_window(self, room_name, user_nick, focus=True):
        complete_jid = room_name+'/'+user_nick
        for tab in self.tabs: # if the room exists, focus it and return
            if isinstance(tab, tabs.PrivateTab):
                if tab.get_name() == complete_jid:
                    self.command_win('%s' % tab.nb)
                    return tab
        # create the new tab
        tab = self.get_tab_by_name(room_name, tabs.MucTab)
        if not tab:
            return None
        new_tab = tabs.PrivateTab(complete_jid, tab.own_nick)
        if not focus:
            new_tab.state = "private"
        # insert it in the tabs
        self.add_tab(new_tab, focus)
        self.refresh_window()
        return new_tab

    def on_groupchat_subject(self, message):
        """
        triggered when the topic is changed
        """
        nick_from = message['mucnick']
        room_from = message.getMucroom()
        tab = self.get_tab_by_name(room_from, tabs.MucTab)
        subject = message['subject']
        if not subject or not tab:
            return
        if nick_from:
            self.add_message_to_text_buffer(tab._text_buffer, _("%(nick)s set the subject to: %(subject)s") % {'nick':nick_from, 'subject':subject}, time=None)
        else:
            self.add_message_to_text_buffer(tab._text_buffer, _("The subject is: %(subject)s") % {'subject':subject}, time=None)
        tab.topic = subject
        if self.get_tab_by_name(room_from, tabs.MucTab) is self.current_tab():
            self.refresh_window()

    def on_groupchat_message(self, message):
        """
        Triggered whenever a message is received from a multi-user chat room.
        """
        if message['subject']:
            return
        delay_tag = message.find('{urn:xmpp:delay}delay')
        if delay_tag is not None:
            delayed = True
            date = common.datetime_tuple(delay_tag.attrib['stamp'])
        else:
            # We support the OLD and deprecated XEP: http://xmpp.org/extensions/xep-0091.html
            # But it sucks, please, Jabber servers, don't do this :(
            delay_tag = message.find('{jabber:x:delay}x')
            if delay_tag is not None:
                delayed = True
                date = common.datetime_tuple(delay_tag.attrib['stamp'])
            else:
                delayed = False
                date = None
        nick_from = message['mucnick']
        room_from = message.getMucroom()
        if message['type'] == 'error': # Check if it's an error
            return self.room_error(message, room_from)
        tab = self.get_tab_by_name(room_from, tabs.MucTab)
        if not tab:
            self.information(_("message received for a non-existing room: %s") % (room_from))
            return
        if tab.get_user_by_name(nick_from) and\
                tab.get_user_by_name(nick_from) in tab.ignores:
            return
        self.events.trigger('muc_msg', message)
        body = xhtml.get_body_from_message_stanza(message)
        if body:
            date = date if delayed == True else None
            tab.add_message(body, date, nick_from, history=True if date else False)
            if tab is self.current_tab():
                tab.text_win.refresh()
                tab.info_header.refresh(tab, tab.text_win)
            self.refresh_tab_win()
            if 'message' in config.get('beep_on', 'highlight private').split():
                curses.beep()

    def add_message_to_text_buffer(self, buff, txt, time=None, nickname=None, history=None):
        """
        Add the message to the room if possible, else, add it to the Info window
        (in the Info tab of the info window in the RosterTab)
        """
        if not buff:
            self.information('Trying to add a message in no room: %s' % txt, 'Error')
        else:
            buff.add_message(txt, time, nickname, history=history)

    def command_help(self, arg):
        """
        /help <command_name>
        """
        args = arg.split()
        if len(args) == 0:
            msg = _('Available commands are: ')
            for command in self.commands:
                msg += "%s " % command
            for command in self.current_tab().commands:
                msg += "%s " % command
            msg += _("\nType /help <command_name> to know what each command does")
        if len(args) >= 1:
            if args[0] in self.commands:
                msg = self.commands[args[0]][1]
            elif args[0] in self.current_tab().commands:
                msg = self.current_tab().commands[args[0]][1]
            else:
                msg = _('Unknown command: %s') % args[0]
        self.information(msg, 'Help')

    def completion_help(self, the_input):
        commands = list(self.commands.keys()) + list(self.current_tab().commands.keys())
        return the_input.auto_completion(commands, ' ')

    def command_status(self, arg):
        """
        /status <status> [msg]
        """
        args = common.shell_split(arg)
        if len(args) < 1:
            return
        if not args[0] in possible_show.keys():
            self.command_help('status')
            return
        show = possible_show[args[0]]
        if len(args) == 2:
            msg = args[1]
        elif len(args) > 2:
            msg = arg[len(args[0])+1:]
        else:
            msg = None
        pres = self.xmpp.make_presence()
        if msg:
            pres['status'] = msg
        pres['type'] = show
        pres.send()
        current = self.current_tab()
        if isinstance(current, tabs.MucTab) and current.joined and show in ('away', 'xa'):
            current.send_chat_state('inactive')
        for tab in self.tabs:
            if isinstance(tab, tabs.MucTab) and tab.joined:
                muc.change_show(self.xmpp, tab.name, tab.own_nick, show, msg)
        self.set_status(show, msg)
        if isinstance(current, tabs.MucTab) and current.joined and show not in ('away', 'xa'):
            current.send_chat_state('active')

    def completion_status(self, the_input):
        return the_input.auto_completion([status for status in possible_show], ' ')

    def command_load(self, arg):
        """
        /load <plugin>
        """
        args = arg.split()
        if len(args) != 1:
            self.command_help('load')
            return
        filename = args[0]
        self.plugin_manager.load(filename)

    def command_unload(self, arg):
        """
        /unload <plugin>
        """
        args = arg.split()
        if len(args) != 1:
            self.command_help('unload')
            return
        filename = args[0]
        self.plugin_manager.unload(filename)

    def command_plugins(self, arg):
        """
        /plugins
        """
        self.information("Plugins currently in use: %s" % repr(list(self.plugin_manager.plugins.keys())), 'Info')

    def command_message(self, arg):
        """
        /message <jid> [message]
        """
        args = arg.split()
        if len(args) < 1:
            self.command_help('message')
            return
        jid = args[0]
        tab = self.open_conversation_window(jid, focus=True)
        if len(args) > 1:
            tab.command_say(arg.strip()[len(jid)+1:])

    def command_version(self, arg):
        """
        /version <jid>
        """
        def callback(res):
            if not res:
                return self.information('Could not get the software version from %s' % (jid,), 'Warning')
            version = '%s is running %s version %s on %s' % (jid,
                                                             res.get('name') or _('an unknown software'),
                                                             res.get('version') or _('unknown'),
                                                             res.get('os') or _('on an unknown platform'))
            self.information(version, 'Info')

        args = common.shell_split(arg)
        if len(args) < 1:
            return self.command_help('version')
        jid = args[0]
        self.xmpp.plugin['xep_0092'].get_version(jid, callback=callback)

    def command_reconnect(self, args):
        """
        /reconnect
        """
        self.disconnect(reconnect=True)

    def command_list(self, arg):
        """
        /list <server>
        Opens a MucListTab containing the list of the room in the specified server
        """
        args = arg.split()
        if len(args) > 1:
            self.command_help('list')
            return
        elif len(args) == 0:
            if not isinstance(self.current_tab(), tabs.MucTab):
                return self.information('Please provide a server', 'Error')
            server = JID(self.current_tab().get_name()).server
        else:
            server = arg.strip()
        list_tab = tabs.MucListTab(server)
        self.add_tab(list_tab, True)
        self.xmpp.plugin['xep_0030'].get_items(jid=server, block=False, callback=list_tab.on_muc_list_item_received)

    def command_theme(self, arg):
        args = arg.split()
        if len(args) == 1:
            self.command_set('theme %s' % (args[0],))
        warning = theming.reload_theme()
        if warning:
            self.information(warning, 'Warning')
        self.refresh_window()

    def command_win(self, arg):
        """
        /win <number>
        """
        args = arg.split()
        if len(args) != 1:
            self.command_help('win')
            return
        try:
            nb = int(args[0])
        except ValueError:
            nb = arg.strip()
        if self.current_tab().nb == nb:
            return
        self.previous_tab_nb = self.current_tab().nb
        self.current_tab().on_lose_focus()
        start = self.current_tab()
        self.tabs.append(self.tabs.pop(0))
        if isinstance(nb, int):
            while self.current_tab().nb != nb:
                self.tabs.append(self.tabs.pop(0))
                if self.current_tab() == start:
                    break
        else:
            while nb not in JID(self.current_tab().get_name()).user:
                self.tabs.append(self.tabs.pop(0))
                if self.current_tab() is start:
                    break
        self.current_tab().on_gain_focus()
        self.refresh_window()

    def completion_win(self, the_input):
        l = [JID(tab.get_name()).user for tab in self.tabs]
        l.remove('')
        return the_input.auto_completion(l, ' ')

    def completion_join(self, the_input):
        """
        Try to complete the server of the MUC's jid (for now only from the currently
        open ones)
        TODO: have a history of recently joined MUCs, and use that too
        """
        txt = the_input.get_text()
        if len(txt.split()) != 2:
            # we are not on the 1st argument of the command line
            return False
        jid = JID(txt.split()[1])
        if jid.server:
            if jid.resource or jid.full.endswith('/'):
                # we are writing the resource: complete the node
                if not the_input.last_completion:
                    response = self.xmpp.plugin['xep_0030'].get_items(jid=jid.server, block=True, timeout=1)
                    if response:
                        items = response['disco_items'].get_items()
                    else:
                        return True
                    items = ['%s/%s' % (tup[0], jid.resource) for tup in items]
                    for i in range(len(jid.server) + 2 + len(jid.resource)):
                        the_input.key_backspace()
                else:
                    items = []
                the_input.auto_completion(items, '')
            else:
                # we are writing the server: complete the server
                serv_list = []
                for tab in self.tabs:
                    if isinstance(tab, tabs.MucTab):
                        serv_list.append('%s@%s'% (jid.user, JID(tab.get_name()).host))
                the_input.auto_completion(serv_list, '')
        return True

    def completion_list(self, the_input):
        muc_serv_list = []
        for tab in self.tabs:   # TODO, also from an history
            if isinstance(tab, tabs.MucTab) and\
                    tab.get_name() not in muc_serv_list:
                muc_serv_list.append(JID(tab.get_name()).server)
        if muc_serv_list:
            return the_input.auto_completion(muc_serv_list, ' ')

    def command_join(self, arg, histo_length=None):
        """
        /join [room][/nick] [password]
        """
        args = common.shell_split(arg)
        password = None
        if len(args) == 0:
            tab = self.current_tab()
            if not isinstance(tab, tabs.MucTab) and not isinstance(tab, tabs.PrivateTab):
                return
            room = JID(tab.get_name()).bare
            nick = tab.own_nick
        else:
            info = JID(args[0])
            if info.resource == '':
                default = os.environ.get('USER') if os.environ.get('USER') else 'poezio'
                nick = config.get('default_nick', '')
                if nick == '':
                    nick = default
            else:
                nick = info.resource
            if info.bare == '':   # happens with /join /nickname, which is OK
                tab = self.current_tab()
                if not isinstance(tab, tabs.MucTab):
                    return
                room = tab.get_name()
                if nick == '':
                    nick = tab.own_nick
            else:
                room = info.bare
            if room.find('@') == -1: # no server is provided, like "/join hello"
                # use the server of the current room if available
                # check if the current room's name has a server
                if isinstance(self.current_tab(), tabs.MucTab) and\
                        self.current_tab().get_name().find('@') != -1:
                    room += '@%s' % JID(self.current_tab().get_name()).domain
                else:           # no server could be found, print a message and return
                    self.information(_("You didn't specify a server for the room you want to join"), 'Error')
                    return
        room = room.lower()
        tab = self.get_tab_by_name(room, tabs.MucTab)
        if len(args) == 2:       # a password is provided
            password = args[1]
        if tab and tab.joined:       # if we are already in the room
            self.focus_tab_named(tab.name)
            return
        if room.startswith('@'):
            room = room[1:]
        current_status = self.get_status()
        if tab and not tab.joined:
            muc.join_groupchat(self.xmpp, room, nick, password,
                               histo_length, current_status.message, current_status.show)
        if not tab:
            self.open_new_room(room, nick)
            muc.join_groupchat(self.xmpp, room, nick, password,
                               histo_length, current_status.message, current_status.show)
        else:
            tab.own_nick = nick
            tab.users = []
        self.enable_private_tabs(room)

    def get_bookmark_nickname(self, room_name):
        """
        Returns the nickname associated with a bookmark
        or the default nickname
        """
        bookmarks = config.get('rooms', '').split(':')
        jid = JID(room_name)
        for bookmark in bookmarks:
            if JID(bookmark).bare == jid.bare:
                return JID(bookmark).resource
        return self.own_nick

    def command_bookmark(self, arg):
        """
        /bookmark [room][/nick]
        """
        args = arg.split()
        nick = None
        if len(args) == 0 and not isinstance(self.current_tab(), tabs.MucTab):
            return
        if len(args) == 0:
            tab = self.current_tab()
            roomname = tab.get_name()
            if tab.joined:
                nick = tab.own_nick
        else:
            info = JID(args[0])
            if info.resource != '':
                nick = info.resource
            roomname = info.bare
            if roomname == '':
                roomname = self.current_tab().get_name()
        if nick:
            res = roomname+'/'+nick
        else:
            res = roomname
        bookmarked = config.get('rooms', '')
        # check if the room is already bookmarked.
        # if yes, replace it (i.e., update the associated nick)
        bookmarked = bookmarked.split(':')
        for room in bookmarked:
            if JID(room).bare == roomname:
                bookmarked.remove(room)
                break
        bookmarked = ':'.join(bookmarked)
        if bookmarked:
            bookmarks = bookmarked+':'+res
        else:
            bookmarks = res
        config.set_and_save('rooms', bookmarks)
        self.information(_('Your bookmarks are now: %s') % bookmarks, 'Info')

    def command_set(self, arg):
        """
        /set <option> [value]
        """
        args = arg.split()
        if len(args) != 2 and len(args) != 1:
            self.command_help('set')
            return
        option = args[0]
        if len(args) == 2:
            value = args[1]
        else:
            value = ''
        config.set_and_save(option, value)
        msg = "%s=%s" % (option, value)
        self.information(msg, 'Info')

    def close_tab(self, tab=None):
        """
        Close the given tab. If None, close the current one
        """
        tab = tab or self.current_tab()
        if isinstance(tab, tabs.RosterInfoTab):
            return              # The tab 0 should NEVER be closed
        del tab.key_func      # Remove self references
        del tab.commands      # and make the object collectable
        tab.on_close()
        self.tabs.remove(tab)
        import gc
        gc.collect()
        log.debug('___ Referrers of closing tab:\n%s\n______' % gc.get_referrers(tab))
        del tab
        self.refresh_window()

    def command_server_cycle(self, arg):
        """
        Do a /cycle on each room of the given server. If none, do it on the current tab
        """
        args = common.shell_split(arg)
        tab = self.current_tab()
        message = ""

        if len(args):
            domain = args[0]
            if len(args) > 1:
                message = args[1]
        else:
            if isinstance(tab, tabs.MucTab):
                domain = JID(tab.get_name()).domain
            else:
                self.information(_("No server specified"), "Error")
                return
        for tab in self.tabs:
            if isinstance(tab, tabs.MucTab) and JID(tab.get_name()).domain == domain:
                if tab.joined:
                    muc.leave_groupchat(tab.core.xmpp, tab.get_name(), tab.own_nick, message)
                tab.joined = False
                self.command_join(tab.get_name())

    def command_bind(self, arg):
        """
        Bind a key.
        """
        args = common.shell_split(arg)
        if len(args) != 2:
            return self.command_help('bind')
        config.set_and_save(args[0], args[1], section='bindings')
        self.information('%s is now bound to %s' % (args[0], args[1]), 'Info')

    def command_pubsub(self, args):
        """
        Opens a pubsub browser on the given domain
        """
        args = common.shell_split(args)
        if len(args) != 1:
            return self.command_help('pubsub')
        domain = args[0]
        tab = self.get_tab_by_name('%s@@pubsubbrowser' % (domain,), pubsub.PubsubBrowserTab)
        if tab:
            self.command_win('%s' % tab.nb)
        else:
            new_tab = pubsub.PubsubBrowserTab(domain)
            self.add_tab(new_tab, True)
        self.refresh_window()

    def go_to_room_number(self):
        """
        Read 2 more chars and go to the tab
        with the given number
        """
        char = self.read_keyboard()[0]
        try:
            nb1 = int(char)
        except ValueError:
            return
        char = self.read_keyboard()[0]
        try:
            nb2 = int(char)
        except ValueError:
            return
        self.command_win('%s%s' % (nb1, nb2))

    def information(self, msg, typ=''):
        """
        Displays an informational message in the "Info" buffer
        """
        nb_lines = self.information_buffer.add_message(msg, nickname=typ)
        if typ != '' and typ.lower() in config.get('information_buffer_popup_on',
                                           'error roster warning help info').split():
            popup_time = config.get('popup_time', 4) + (nb_lines - 1) * 2
            self.pop_information_win_up(nb_lines, popup_time)
        else:
            if self.information_win_size != 0:
                self.information_win.refresh()
                self.current_tab().input.refresh()

    def disconnect(self, msg='', reconnect=False):
        """
        Disconnect from remote server and correctly set the states of all
        parts of the client (for example, set the MucTabs as not joined, etc)
        """
        msg = msg or ''
        for tab in self.tabs:
            if isinstance(tab, tabs.MucTab) and tab.joined:
                tab.command_part(msg)
        roster.empty()
        self.save_config()
        # Ugly fix thanks to gmail servers
        self.xmpp.disconnect(reconnect)

    def command_quit(self, arg):
        """
        /quit
        """
        if len(arg.strip()) != 0:
            msg = arg
        else:
            msg = None
        self.disconnect(msg)
        self.running = False
        self.reset_curses()
        sys.exit()

    def save_config(self):
        """
        Save config in the file just before exit
        """
        roster.save_to_config_file()
        config.set_and_save('info_win_height', self.information_win_size, 'var')

    def do_command(self, key):
        if not key:
            return
        return self.current_tab().on_input(key)

    def on_roster_enter_key(self, roster_row):
        """
        when enter is pressed on the roster window
        """
        if isinstance(roster_row, Contact):
            if not self.get_conversation_by_jid(roster_row.get_bare_jid()):
                self.open_conversation_window(roster_row.get_bare_jid())
            else:
                self.focus_tab_named(roster_row.get_bare_jid())
        if isinstance(roster_row, Resource):
            if not self.get_conversation_by_jid(roster_row.get_jid().full):
                self.open_conversation_window(roster_row.get_jid().full)
            else:
                self.focus_tab_named(roster_row.get_jid().full)
        self.refresh_window()

    def remove_timed_event(self, event):
        if event and event in self.timed_events:
            self.timed_events.remove(event)

    def add_timed_event(self, event):
        self.timed_events.add(event)

    def check_timed_events(self):
        now = datetime.now()
        for event in self.timed_events:
            if event.has_timed_out(now):
                res = event()
                if not res:
                    self.timed_events.remove(event)
                    break

    def execute(self,line):
        """
        Execute the /command or just send the line on the current room
        """
        if line == "":
            return
        if line.startswith('/'):
            command = line.strip()[:].split()[0][1:]
            arg = line[2+len(command):] # jump the '/' and the ' '
            # example. on "/link 0 open", command = "link" and arg = "0 open"
            if command in self.commands:
                func = self.commands[command][0]
                func(arg)
                return
            else:
                self.information(_("Unknown command (%s)") % (command), _('Error'))

    def doupdate(self):
        if not self.running or self.background is True:
            return
        curses.doupdate()

    def send_message(self, msg):
        """
        Function to use in plugins to send a message in the current conversation.
        Returns False if the current tab is not a conversation tab
        """
        if not isinstance(self.current_tab(), tabs.ChatTab):
            return False
        self.current_tab().command_say(msg)
        return True

    def exec_command(self, command):
        """
        Execute an external command on the local or a remote
        machine, depending on the conf. For example, to open a link in a
        browser, do exec_command("firefox http://poezio.eu"),
        and this will call the command on the correct computer.
        The remote execution is done by writing the command on a fifo.
        That fifo has to be on the machine where poezio is running, and
        accessible (through sshfs for example) from the local machine (where
        poezio is not running). A very simple daemon reads on that fifo,
        and executes any command that is read in it.
        """
        command = '%s\n' % (command,)
        if config.get('exec_remote', 'false') == 'true':
            # We just write the command in the fifo
            if not self.remote_fifo:
                try:
                    self.remote_fifo = Fifo(os.path.join(config.get('remote_fifo_path', './'), 'poezio.fifo'), 'w')
                except (OSError, IOError) as e:
                    self.information('Could not open fifo file for writing: %s' % (e,), 'Error')
                    return
            try:
                self.remote_fifo.write(command)
            except (IOError) as e:
                self.information('Could not execute [%s]: %s' % (command.strip(), e,), 'Error')
                self.remote_fifo = None
        else:
            pass

    def get_conversation_messages(self):
        """
        Returns a list of all the messages in the current chat.
        If the current tab is not a ChatTab, returns None.

        Messages are namedtuples of the form
        ('txt nick_color time str_time nickname user')
        """
        if not isinstance(self.current_tab(), tabs.ChatTab):
            return None
        return self.current_tab().get_conversation_messages()<|MERGE_RESOLUTION|>--- conflicted
+++ resolved
@@ -117,7 +117,6 @@
             'prev': (self.rotate_rooms_left, _("Usage: /prev\nPrev: Go to the previous room."), None),
             'win': (self.command_win, _("Usage: /win <number>\nWin: Go to the specified room."), self.completion_win),
             'w': (self.command_win, _("Usage: /w <number>\nW: Go to the specified room."), self.completion_win),
-<<<<<<< HEAD
             'show': (self.command_status, _('Usage: /show <availability> [status message]\nShow: Sets your availability and (optionally) your status message. The <availability> argument is one of \"available, chat, away, afk, dnd, busy, xa\" and the optional [status message] argument will be your status message.'), self.completion_status),
             'status': (self.command_status, _('Usage: /status <availability> [status message]\nStatus: Sets your availability and (optionally) your status message. The <availability> argument is one of \"available, chat, away, afk, dnd, busy, xa\" and the optional [status message] argument will be your status message.'), self.completion_status),
             'away': (self.command_away, _("Usage: /away [message]\nAway: Sets your availability to away and (optionally) your status message. This is equivalent to '/status away [message]'"), None),
@@ -132,21 +131,9 @@
             'connect': (self.command_reconnect, _('Usage: /connect\nConnect: Disconnect from the remote server if you are currently connected and then connect to it again.'), None),
             'server_cycle': (self.command_server_cycle, _('Usage: /server_cycle [domain] [message]\nServer Cycle: Disconnect and reconnect in all the rooms in domain.'), None),
             'bind': (self.command_bind, _('Usage: /bind <key> <equ>\nBind: Bind a key to an other key or to a “command”. For example "/bind ^H KEY_UP" makes Control + h do the same same as the Up key.'), None),
-=======
-            'status': (self.command_status, _('Usage: /status <availability> [status message]\nStatus: Sets your availability and (optionaly) your status message. The <availability> argument is one of \"available, chat, away, afk, dnd, busy, xa\" and the optional [status] argument will be your status message.'), self.completion_status),
-           'bookmark': (self.command_bookmark, _("Usage: /bookmark [roomname][/nick]\nBookmark: Bookmark the specified room (you will then auto-join it on each poezio start). This commands uses the same syntaxe as /join. Type /help join for syntaxe examples. Note that when typing \"/bookmark\" on its own, the room will be bookmarked with the nickname you\'re currently using in this room (instead of default_nick)"), None),
-            'set': (self.command_set, _("Usage: /set <option> [value]\nSet: Sets the value to the option in your configuration file. You can, for example, change your default nickname by doing `/set default_nick toto` or your resource with `/set resource blabla`. You can also set an empty value (nothing) by providing no [value] after <option>."), None),
-            'theme': (self.command_theme, _('Usage: /theme\nTheme: Reload the theme defined in the config file.'), None),
-            'list': (self.command_list, _('Usage: /list\nList: get the list of public chatrooms on the specified server'), self.completion_list),
-            'message': (self.command_message, _('Usage: /message <jid> [optional message]\nMessage: Open a conversation with the specified JID (even if it is not in our roster), and send a message to it, if specified'), None),
-            'version': (self.command_version, _('Usage: /version <jid>\nVersion: get the software version of the given JID (usually its XMPP client and Operating System)'), None),
-            'connect': (self.command_reconnect, _('Usage: /connect\nConnect: disconnect from the remote server if you are currently connected and then connect to it again'), None),
-            'server_cycle': (self.command_server_cycle, _('Usage: /server_cycle [domain] [message]\nServer Cycle: disconnect and reconnects in all the rooms in domain.'), None),
-            'bind': (self.command_bind, _('Usage: /bind <key> <equ>\nBind: bind a key to an other key or to a “command”. For example "/bind ^H KEY_UP" makes Control + h do the same same than the Up key.'), None),
             'load': (self.command_load, _('Usage: /load <plugin>\nLoad: Load the specified plugin'), self.plugin_manager.completion_load),
             'unload': (self.command_unload, _('Usage: /unload <plugin>\nUnload: Unload the specified plugin'), self.plugin_manager.completion_unload),
             'plugins': (self.command_plugins, _('Usage: /plugins\nPlugins: Show the plugins in use.'), None),
->>>>>>> 03999f1e
             }
 
         self.key_func = {
