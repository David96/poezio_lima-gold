--- conflicted
+++ resolved
@@ -1745,11 +1745,7 @@
         n = len(the_input.get_text().split())
         if n > 2 or (n == 2 and the_input.get_text().endswith(' ')):
             return
-<<<<<<< HEAD
-        return the_input.auto_completion([jid for jid in roster.jids()], '')
-=======
-        return the_input.auto_completion([contact.bare_jid for contact in roster.get_contacts()], '', quotify=False)
->>>>>>> 2a3434b1
+        return the_input.auto_completion([jid for jid in roster.jids()], '', quotify=False)
 
     def completion_list(self, the_input):
         muc_serv_list = []
